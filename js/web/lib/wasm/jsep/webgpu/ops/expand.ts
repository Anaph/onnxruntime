--- conflicted
+++ resolved
@@ -65,15 +65,9 @@
   const isl = inputShape.length;
   const osl = outputShape.length;
   const calculateInputIndexImpl = (): string => `
-<<<<<<< HEAD
   fn calculateInputIndex(outputIndices: ${output.type.indices}) -> ${input.type.indices} {
     var inputIndices: ${input.type.indices};
-    for (var i = 0; i < ${inputShape.length}; i++) {
-=======
-  fn calculateInputIndex(outputIndices: ${outputIndicesHelper.iType}) -> ${inputIndicesHelper.iType} {
-    ${inputIndicesHelper.indicesVariableDeclaration('inputIndices')}
     for (var i = 0; i < ${isl}; i++) {
->>>>>>> cc4b64f6
         if (inputShape[i] == 1) {
             // TODO: IndicesHelper should offer uniform way to get/set indices for all ranks
             inputIndices${isl >= 2 ? '[i]' : ''} = 0;
