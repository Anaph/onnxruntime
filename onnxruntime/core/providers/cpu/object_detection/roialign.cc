--- conflicted
+++ resolved
@@ -181,16 +181,8 @@
 
       T roi_width = roi_end_w - roi_start_w;
       T roi_height = roi_end_h - roi_start_h;
-<<<<<<< HEAD
-      if (!half_pixel) {
-        // Note that 0 size ROI's are legal, meaning the sample a single point in the input.
-        roi_width = std::max(roi_end_w - roi_start_w, (T)0);
-        roi_height = std::max(roi_end_h - roi_start_h, (T)0);
-      }
-=======
       // Note that 0 size ROI's are legal, meaning the sample a single point in the input.
       // Even inverted ROI's are acceptable, meaning mirrored images.
->>>>>>> 4624031c
 
       T bin_size_h = static_cast<T>(roi_height) / static_cast<T>(pooled_height);
       T bin_size_w = static_cast<T>(roi_width) / static_cast<T>(pooled_width);
