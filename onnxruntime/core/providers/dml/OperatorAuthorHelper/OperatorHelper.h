// Copyright (c) Microsoft Corporation. All rights reserved.
// Licensed under the MIT License.

#pragma once

#include "Common.h"
#include "Attributes.h"
#include "MLOperatorAuthorHelper.h"
#include "core/common/common.h"

namespace OperatorHelper {
bool ContainsEmptyDimensions(gsl::span<const DimensionType> dimensions);

std::vector<DimensionType> BroadcastTensorShape(
    gsl::span<const DimensionType> inputShape0,
    gsl::span<const DimensionType> inputShape1);

// Find all the occurrences of a value, and return the array indices (in ascending order).
//
// e.g. input values = {2,1,3,1,1,5}
//      value = 1
//      output indices = {1,3,4}
#pragma optimize("", off)
template <typename T>
void FindValueIndices(gsl::span<const T> values, T value, /*out*/ std::vector<uint32_t>& indices) {
  indices.clear();
  for (size_t i = 0, valuesCount = values.size(); i < valuesCount; ++i) {
    // Work around compiler bug on x86 release by using data() rather than operator [] directly.
    // cl.exe 19.20.27412.4 for x86
    if (values.data()[i] == value) {
      indices.push_back(gsl::narrow_cast<uint32_t>(i));
    }
  }
}
#pragma optimize("", on)

// Convert any negative axis into an absolute axis relative to the back end.
// So given 3 dimensions, a -1 refers to axis 2, and -3 to axis 0.
uint32_t HandleNegativeAxis(int32_t signedOnnxAxis, uint32_t dimCount);

void HandleNegativeAxes(gsl::span<int32_t> onnxAxes, uint32_t dimCount);

// Remove array entries of the given indices (in ascending order), shifting them toward the front.
// There is a special check to avoid removing all the values, since returning a completely
// empty array would frequently causes errors later in many uses (such as with dimensions).
//
// e.g. input values = {2,1,3,1,1,5}
//      ellidable input indices = {1,3,4}
//      output values = {2,3,5}
template <typename T>
void RemoveValuesByIndex(gsl::span<const uint32_t> indices, bool keepOneValue, /*inout*/ std::vector<T>& values) {
  assert(std::is_sorted(indices.begin(), indices.end()));

  // Keep the last value at least, if all values would otherwise be removed.
  if (keepOneValue && !indices.empty() && indices.size() == values.size()) {
    indices = indices.first(indices.size() - 1);
  }

  auto indicesIterator = indices.begin();
  auto indicesEnd = indices.end();
  size_t oldValuesCount = values.size();
  size_t newValuesCount = 0;
  size_t nextIndex = (indicesIterator == indicesEnd) ? SIZE_MAX : *(indicesIterator++);

  // For every value, either skip the entry, or copy it to the output.
  for (size_t i = 0; i < oldValuesCount; ++i) {
    if (i == nextIndex)  // Skip and remove entry.
    {
      nextIndex = (indicesIterator == indicesEnd) ? SIZE_MAX : *(indicesIterator++);
    } else  // Keep and copy entry.
    {
      values[newValuesCount++] = values[i];
    }
  }
  values.resize(newValuesCount);
}

int64_t ReadAsInt64(MLOperatorTensorDataType tensorDataType, const void* p);

class EdgeShapes {
 public:
  EdgeShapes() = default;
  EdgeShapes(const std::vector<uint32_t>& dim) { m_shapes = dim; }
  EdgeShapes(const std::initializer_list<uint32_t>& dim) { m_shapes.assign(dim.begin(), dim.end()); }
  EdgeShapes(const gsl::span<const DimensionType> dim) { m_shapes.assign(dim.begin(), dim.end()); }

  bool IsTensor() { return true; }
  bool IsUnused() { return m_shapes.empty(); }

  std::vector<uint32_t>& GetShape() { return m_shapes; }

 private:
  std::vector<uint32_t> m_shapes;
};

struct KernelArgs {
  // Initialize arrays up to NcdhwSpatialDimensionCount to avoid vector allocations,
  // but it's important to use .spatialDimensionCount when accessing them because
  // values beyond that may be bogus.
  uint32_t strides[NcdhwSpatialDimensionCount];
  uint32_t dilations[NcdhwSpatialDimensionCount];
  uint32_t windowSize[NcdhwSpatialDimensionCount];
  uint32_t startPadding[NcdhwSpatialDimensionCount];
  uint32_t endPadding[NcdhwSpatialDimensionCount];
  uint32_t outputPadding[NcdhwSpatialDimensionCount];

  KernelArgs(uint32_t spatialDimensionCount) : autoPad(false),
                                               autoPadSameUpper(false),
                                               spatialDimensionCount(spatialDimensionCount) {
    ML_CHECK_VALID_ARGUMENT(spatialDimensionCount <= NcdhwSpatialDimensionCount);
  }

  void FillWithLeadingValues(gsl::span<const uint32_t> input, gsl::span<uint32_t> output, uint32_t fillCount, uint32_t value) {
    // e.g.
    // input = [5,6,7,8]
    // fillcount = 2
    // value = 1
    // output = [1,1,5,6,7,8]

    const size_t inputCount = input.size();
    const size_t outputCount = output.size();
    const size_t clampedFillCount = std::min(size_t(fillCount), outputCount);
    const size_t copyCount = std::min(outputCount - fillCount, inputCount);

    std::fill_n(output.data(), fillCount, value);
    std::copy_n(input.data(), copyCount, output.data() + fillCount);
  }

  // Create a copy of an existing kernel args with a minimum dimension count,
  // filling the leading attribute values with 1's or 0's respectively.
  KernelArgs(KernelArgs const& kernelArgs, uint32_t minimumDimensionCount) : autoPad(kernelArgs.autoPad),
                                                                             autoPadSameUpper(kernelArgs.autoPadSameUpper),
                                                                             spatialDimensionCount(std::max(kernelArgs.spatialDimensionCount, minimumDimensionCount)) {
    ML_CHECK_VALID_ARGUMENT(spatialDimensionCount <= NcdhwSpatialDimensionCount);

    uint32_t fillCount = (minimumDimensionCount > kernelArgs.spatialDimensionCount) ? minimumDimensionCount - kernelArgs.spatialDimensionCount : 0;
    FillWithLeadingValues(kernelArgs.strides, this->strides, fillCount, 1u);
    FillWithLeadingValues(kernelArgs.dilations, this->dilations, fillCount, 1u);
    FillWithLeadingValues(kernelArgs.windowSize, this->windowSize, fillCount, 1u);
    FillWithLeadingValues(kernelArgs.startPadding, this->startPadding, fillCount, 0u);
    FillWithLeadingValues(kernelArgs.endPadding, this->endPadding, fillCount, 0u);
    FillWithLeadingValues(kernelArgs.outputPadding, this->outputPadding, fillCount, 0u);
  }

  // This is true if padding must be automatically computed based on input sizes.
  // ResolveAutoPadding must happen during Compute rather than initialization.
  // This is temporary until kernel initialization routine once Lotus can provide
  // sizes at operator initialization.
  bool autoPad;
  bool autoPadSameUpper;
  uint32_t spatialDimensionCount;
};

std::vector<DimensionType> InitializeKernelOutputDimensions(
    gsl::span<const DimensionType> inputDimensions,
    const KernelArgs& args);

std::vector<DimensionType> InitializeKernelOutputDimsTranspose(
    gsl::span<const DimensionType> inputDimensions,
    const KernelArgs& args);

KernelArgs InitializeGlobalKernel(gsl::span<const DimensionType> inputDimensions);

KernelArgs InitializeKernel(
    const MLOperatorAttributes& kernelInfo,
    uint32_t inputDimensionCount,
    gsl::span<const uint32_t> filterTensorShape);

void ResolveAutoPadding(
    KernelArgs& args,
    gsl::span<const DimensionType> inputDimensions);

class GetOutputShapeAsInputShapeHelper {
 public:
  // Info_t is used to obtain attributes which will be used for calculating the output shape later.
  // Shape_t is used to obtain input shape which will be used for adjusting attribute value.
  template <typename Info_t, typename Shape_t>
  GetOutputShapeAsInputShapeHelper(const Info_t& info, const Shape_t& shape){
    ORT_UNUSED_PARAMETER(info);
    ORT_UNUSED_PARAMETER(shape);
  };

  std::vector<EdgeShapes> GetOutputShapes(const MLShapeInferenceContext& shapeInfo) const;
};

class GetBroadcastedOutputShapeHelper {
 public:
  // Info_t is used to obtain attributes which will be used for calculating the output shape later.
  // Shape_t is used to obtain input shape which will be used for adjusting attribute value.
  template <typename Info_t, typename Shape_t>
  GetBroadcastedOutputShapeHelper(const Info_t& info, const Shape_t& shape){};

  std::vector<EdgeShapes> GetOutputShapes(const MLShapeInferenceContext& shapeInfo) const;
};

class RandomUniformHelperBase {
 public:
  // Info_t is used to obtain attributes which will be used for calculating the output shape later.
  template <typename Info_t>
  RandomUniformHelperBase(const Info_t& info) {
    m_high = info.GetOptionalAttribute<float>(AttrName::High, 1.0f);
    m_low = info.GetOptionalAttribute<float>(AttrName::Low, 0.0f);

    if (info.HasAttribute(AttrName::Seed, MLOperatorAttributeType::Float)) {
      m_seed = info.GetAttribute<float>(AttrName::Seed);
    } else {
      m_seed = static_cast<float>(std::chrono::high_resolution_clock::now().time_since_epoch().count());
    }
  }

 protected:
  float m_high;
  float m_low;
  float m_seed;
};

class RandomUniformHelper : public RandomUniformHelperBase {
 public:
  template <typename Info_t, typename Shape_t>
  RandomUniformHelper(const Info_t& info, const Shape_t& shape) : RandomUniformHelperBase(info) {
    auto shapeAttribute = info.GetOptionalAttributeVectorInt32(AttrName::Shape);
    ML_CHECK_VALID_ARGUMENT(!shapeAttribute.empty(), "Attribute shape is missing.");
    m_tensorShape.assign(shapeAttribute.begin(), shapeAttribute.end());
  }

  std::vector<EdgeShapes> GetOutputShapes(const MLShapeInferenceContext& shapeInfo) const;

 private:
  // Returns an empty vector if the optional attribute is missing.
  std::vector<uint32_t> m_tensorShape;
};

class RandomNormalHelperBase {
 public:
  // Info_t is used to obtain attributes which will be used for calculating the output shape later.
  template <typename Info_t>
  RandomNormalHelperBase(const Info_t& info) {
    m_mean = info.GetOptionalAttribute<float>(AttrName::Mean, 0.0f);
    m_scale = info.GetOptionalAttribute<float>(AttrName::Scale, 1.0f);

    if (info.HasAttribute(AttrName::Seed, MLOperatorAttributeType::Float)) {
      m_seed = info.GetAttribute<float>(AttrName::Seed);
    } else {
      m_seed = static_cast<float>(std::chrono::high_resolution_clock::now().time_since_epoch().count());
    }
  }

 protected:
  float m_mean;
  float m_scale;
  float m_seed;
};

<<<<<<< HEAD
class RandomNormalHelper : public RandomNormalHelperBase {
 public:
  template <typename Info_t, typename Shape_t>
  RandomNormalHelper(const Info_t& info, const Shape_t& shape) : RandomNormalHelperBase(info) {
    auto shapeAttribute = info.GetOptionalAttributeVectorInt32(AttrName::Shape);
    ML_CHECK_VALID_ARGUMENT(!shapeAttribute.empty(), "Attribute shape is missing.");
    m_tensorShape.assign(shapeAttribute.begin(), shapeAttribute.end());
  }
=======
class ConvolutionHelperBase
{
public:
    enum FilterDims { K };
    enum InputTensor { X, Filter};
    enum InputDims { N, C, H, W };

public:
    // Info_t is used to obtain attributes which will be used for calculating the output shape later. 
    template<typename Info_t, typename Shape_t>
    ConvolutionHelperBase(const Info_t& info, const Shape_t& shape, bool transpose, bool hasDynamicPads) :
        m_kernel(InitializeKernel(info, shape.GetInputTensorDimensionCount(0), shape.GetInputTensorShape(1)))
    {
        m_groupCount = info.GetOptionalAttribute<uint32_t>(AttrName::Group, 1);
        
        if (!transpose)
        {
            InitializeKernelAndShapes(shape);
        }
        else
        {
            InitializeKernelAndShapesTransposed(info, shape, hasDynamicPads);
        }
    }
>>>>>>> c4e4abce

  std::vector<EdgeShapes> GetOutputShapes(const MLShapeInferenceContext& shapeInfo) const;

 private:
  // Returns an empty vector if the optional attribute is missing.
  std::vector<uint32_t> m_tensorShape;
};

class ConvolutionHelperBase {
 public:
  enum FilterDims { K };
  enum InputTensor { X,
                     Filter,
                     Bias };
  enum InputDims { N,
                   C,
                   H,
                   W };

 public:
  // Info_t is used to obtain attributes which will be used for calculating the output shape later.
  template <typename Info_t, typename Shape_t>
  ConvolutionHelperBase(const Info_t& info, const Shape_t& shape, bool transpose) : m_kernel(InitializeKernel(info, shape.GetInputTensorDimensionCount(0), shape.GetInputTensorShape(1))) {
    m_groupCount = info.GetOptionalAttribute<uint32_t>(AttrName::Group, 1);

    if (!transpose) {
      InitializeKernelAndShapes(shape);
    } else {
      InitializeKernelAndShapesTransposed(info, shape);
    }
  }

  void ResolvingPadding(gsl::span<const DimensionType> inputDimensions);

  const std::vector<EdgeShapes>& GetOutputShapes(const MLShapeInferenceContext& shapeInfo) const {
    ORT_UNUSED_PARAMETER(shapeInfo);
    return m_outputShapes;
  }

  template <typename Shape_t>
  void InitializeKernelAndShapes(const Shape_t& shapeInfo) {
    const std::vector<DimensionType> inputDimensions = shapeInfo.GetInputTensorShape(0);
    const std::vector<DimensionType> filterDims = shapeInfo.GetInputTensorShape(1);

    ML_CHECK_VALID_ARGUMENT(
        inputDimensions.size() >= 3 && inputDimensions.size() <= 5,
        "Input dimensions must be: 3, 4, 5.");

    ResolvingPadding(inputDimensions);

    m_outputShapes.resize(1);
    m_outputShapes[0] = InitializeKernelOutputDimensions(inputDimensions, m_kernel);
    m_outputShapes[0].GetShape()[C] = filterDims[K];
  }

  template <typename Info_t, typename Shape_t>
  void InitializeKernelAndShapesTransposed(const Info_t& info, const Shape_t& shapeInfo) {
    std::vector<int> outputShape = info.GetOptionalAttributeVectorInt32(AttrName::OutputShape);
    if (!outputShape.empty()) {
      ML_CHECK_VALID_ARGUMENT(
          outputShape.size() >= m_kernel.spatialDimensionCount,
          "The output shape must equal the number of spatial dimensions");
    }
<<<<<<< HEAD

    const std::vector<DimensionType> inputDimensions = shapeInfo.GetInputTensorShape(0);
    const std::vector<DimensionType> filterDims = shapeInfo.GetInputTensorShape(1);

    ML_CHECK_VALID_ARGUMENT(inputDimensions.size() > NonspatialDimensionCount, "Input dimensions must be >= 3");

    ResolvingPadding(inputDimensions);
    m_outputShapes.resize(1);
    m_outputShapes[0] = InitializeKernelOutputDimsTranspose(inputDimensions, m_kernel);
    static_assert(C < NonspatialDimensionCount);
    assert(m_outputShapes[0].GetShape().size() > C);
    m_outputShapes[0].GetShape()[C] = filterDims[C] * m_groupCount;

    if (!outputShape.empty()) {
      // Start padding, end padding, and output padding are all ignored if output shape is set.
      std::fill(m_kernel.outputPadding, m_kernel.outputPadding + m_kernel.spatialDimensionCount, 0);

      if (outputShape.size() > 2) {
        ML_CHECK_VALID_ARGUMENT(outputShape[outputShape.size() - 3] == gsl::narrow_cast<int>(m_outputShapes[0].GetShape()[C]), "Output channel must be equivalent to filter channel.");
      }

      for (size_t i = 0; i < m_kernel.spatialDimensionCount; ++i) {
        size_t outputIndex = outputShape.size() - m_kernel.spatialDimensionCount + i;
        ML_CHECK_VALID_ARGUMENT(outputShape[outputIndex] >= gsl::narrow_cast<int>(inputDimensions[H + i]), "Output dimension cannot be smaller than input dimension.");
        m_outputShapes[0].GetShape()[H + i] = outputShape[outputIndex];
      }

      const int dimOffset = gsl::narrow_cast<int>(inputDimensions.size() - m_kernel.spatialDimensionCount);

      for (size_t i = 0; i < m_kernel.spatialDimensionCount; ++i) {
        int stride = m_kernel.strides[i];
        int windowSize = m_kernel.windowSize[i];

        // Compute padding such that in reverse order, the logical input (m_outputShapes below) is fully defined
        // for a convolution over the logical output region (inputDimensions below).
        //
        // The padding required is the first windowSize element (for the first logical output element),
        // plus (logicalOutput - 1) steps of stride (the distance between each windowed set of logical
        // input elements), minus the actual logical input size.
        int paddings = gsl::narrow_cast<int>((inputDimensions[i + dimOffset] - 1) * stride + windowSize - m_outputShapes[0].GetShape()[i + dimOffset]);
        paddings = std::max<int>(0, paddings);

        m_kernel.startPadding[i] = m_kernel.autoPadSameUpper ? (paddings + 1) / 2 : paddings / 2;
        m_kernel.endPadding[i] = paddings - m_kernel.startPadding[i];
      }
=======
    
    
    template<typename Info_t, typename Shape_t>
    void InitializeKernelAndShapesTransposed(const Info_t& info, const Shape_t& shapeInfo, bool hasDynamicPads)
    {
        std::vector<int> outputShape = info.GetOptionalAttributeVectorInt32(AttrName::OutputShape);
        if (!outputShape.empty())
        {
            ML_CHECK_VALID_ARGUMENT(
                outputShape.size() >= m_kernel.spatialDimensionCount,
                "The output shape must equal the number of spatial dimensions"
            );
        }

        const std::vector<DimensionType> inputDimensions = shapeInfo.GetInputTensorShape(0);
        const std::vector<DimensionType> filterDims = shapeInfo.GetInputTensorShape(1);

        ML_CHECK_VALID_ARGUMENT(inputDimensions.size() > NonspatialDimensionCount, "Input dimensions must be >= 3");

        if (hasDynamicPads)
        {
            MLOperatorTensor padsTensor = info.GetConstantInputTensor(2);
            const std::vector<uint32_t>& padsTensorDimensions = padsTensor.GetShape();
            ML_CHECK_VALID_ARGUMENT(padsTensorDimensions.size() == 1, "Pads dimensions must equal 1");
            const size_t dimCount = padsTensorDimensions[0];
            ML_CHECK_VALID_ARGUMENT(dimCount == 2 * NchwSpatialDimensionCount, "Pads count must equal 4");
            const int64_t* padsData = padsTensor.GetData<int64_t>();

            for (size_t i = 0; i < dimCount; ++i)
            {
                ML_CHECK_VALID_ARGUMENT(padsData[i] >= 0, "Padding values must be greater than or equal to 0");
                if (i < dimCount / 2)
                {
                    m_kernel.startPadding[i] = gsl::narrow_cast<uint32_t>(padsData[i]);
                }
                else
                {
                    m_kernel.endPadding[i - dimCount/2] = gsl::narrow_cast<uint32_t>(padsData[i]);
                }
            }
        }
        else
        {
            ResolvingPadding(inputDimensions);
        }

        m_outputShapes.resize(1);
        m_outputShapes[0] = InitializeKernelOutputDimsTranspose(inputDimensions, m_kernel);
        static_assert(C < NonspatialDimensionCount);
        assert(m_outputShapes[0].GetShape().size() > C);
        m_outputShapes[0].GetShape()[C] = filterDims[C] * m_groupCount;

        if (!outputShape.empty())
        {
            // Start padding, end padding, and output padding are all ignored if output shape is set.
            std::fill(m_kernel.outputPadding, m_kernel.outputPadding + m_kernel.spatialDimensionCount, 0);

            if (outputShape.size() > 2)
            {
                ML_CHECK_VALID_ARGUMENT(outputShape[outputShape.size() - 3] == gsl::narrow_cast<int>(m_outputShapes[0].GetShape()[C]), "Output channel must be equivalent to filter channel.");
            }

            for (size_t i = 0; i < m_kernel.spatialDimensionCount; ++i)
            {
                size_t outputIndex = outputShape.size() - m_kernel.spatialDimensionCount + i;
                ML_CHECK_VALID_ARGUMENT(outputShape[outputIndex] >= gsl::narrow_cast<int>(inputDimensions[H + i]), "Output dimension cannot be smaller than input dimension.");
                m_outputShapes[0].GetShape()[H + i] = outputShape[outputIndex];
            }

            const int dimOffset = gsl::narrow_cast<int>(inputDimensions.size() - m_kernel.spatialDimensionCount);

            for (size_t i = 0; i < m_kernel.spatialDimensionCount; ++i)
            {
                int stride = m_kernel.strides[i];
                int windowSize = m_kernel.windowSize[i];

                // Compute padding such that in reverse order, the logical input (m_outputShapes below) is fully defined
                // for a convolution over the logical output region (inputDimensions below).
                //
                // The padding required is the first windowSize element (for the first logical output element),
                // plus (logicalOutput - 1) steps of stride (the distance between each windowed set of logical 
                // input elements), minus the actual logical input size.
                int paddings = gsl::narrow_cast<int>((inputDimensions[i + dimOffset] - 1) * stride + windowSize - m_outputShapes[0].GetShape()[i + dimOffset]);
                paddings = std::max<int>(0, paddings);

                m_kernel.startPadding[i] = m_kernel.autoPadSameUpper ? (paddings + 1) / 2 : paddings / 2;
                m_kernel.endPadding[i] = paddings - m_kernel.startPadding[i];
            }
        }
>>>>>>> c4e4abce
    }
  }

 protected:
  uint32_t m_groupCount;
  KernelArgs m_kernel;
  std::vector<EdgeShapes> m_outputShapes;
};

<<<<<<< HEAD
class ConvHelper : public ConvolutionHelperBase {
 public:
  template <typename Info_t, typename Shape_t>
  ConvHelper(const Info_t& info, const Shape_t& shape) : ConvolutionHelperBase(info, shape, false) {}
};

class ConvTransposeHelper : public ConvolutionHelperBase {
 public:
  template <typename Info_t, typename Shape_t>
  ConvTransposeHelper(const Info_t& info, const Shape_t& shape) : ConvolutionHelperBase(info, shape, true) {}
=======
class ConvHelper : public ConvolutionHelperBase
{
public:
    template<typename Info_t, typename Shape_t>
    ConvHelper(const Info_t& info, const Shape_t& shape) : ConvolutionHelperBase(info, shape, false, false) {}
};

class ConvTransposeHelper : public ConvolutionHelperBase
{
public:
    template<typename Info_t, typename Shape_t>
    ConvTransposeHelper(const Info_t& info, const Shape_t& shape) : ConvolutionHelperBase(info, shape, true, false) {}
};

class ConvTransposeWithDynamicPadsHelper : public ConvolutionHelperBase
{
public:
    template<typename Info_t, typename Shape_t>
    ConvTransposeWithDynamicPadsHelper(const Info_t& info, const Shape_t& shape) : ConvolutionHelperBase(info, shape, true, true) {}
>>>>>>> c4e4abce
};

class GemmHelper {
 public:
  // Info_t is used to obtain attributes which will be used for calculating the output shape later.
  // Shape_t is used to obtain input shape which will be used for adjusting attribute value.
  template <typename Info_t, typename Shape_t>
  GemmHelper(const Info_t& info, const Shape_t& shape) {
    ORT_UNUSED_PARAMETER(shape);
    m_transA = info.GetOptionalAttribute<int>(AttrName::TransA, 0);
    m_transB = info.GetOptionalAttribute<int>(AttrName::TransB, 0);
    m_broadcast = info.GetOptionalAttribute<int>(AttrName::Broadcast, 0);
    m_alpha = info.GetOptionalAttribute<float>(AttrName::Alpha, 1.0f);
    m_beta = info.GetOptionalAttribute<float>(AttrName::Beta, 0.0f);
  }

  std::vector<EdgeShapes> GetOutputShapes(const MLShapeInferenceContext& shapeInfo) const;

  enum InputTensors { IN_A,
                      IN_B,
                      IN_C };

 protected:
  bool m_transA = false;
  bool m_transB = false;
  bool m_broadcast = false;
  float m_alpha = 0.0f;
  float m_beta = 0.0f;
};

class TransposeHelper {
 public:
  void Initialize(
      const MLOperatorAttributes& operatorAttributes,
      gsl::span<const DimensionType> inputDimensions);

  // Info_t is used to obtain attributes which will be used for calculating the output shape later.
  // Shape_t is used to obtain input shape which will be used for adjusting attribute value.
  template <typename Info_t, typename Shape_t>
  TransposeHelper(const Info_t& info, const Shape_t& shape) {
    Initialize(info, shape.GetInputTensorShape(0));
  }

  std::vector<EdgeShapes> GetOutputShapes(const MLShapeInferenceContext& shapeInfo) const;

 protected:
  std::vector<int> m_permutations;
};

class SplitHelper {
 public:
  void Initialize(
      const MLOperatorAttributes& operatorAttributes,
      gsl::span<const DimensionType> inputDimensions);

  // Info_t is used to obtain attributes which will be used for calculating the output shape later.
  // Shape_t is used to obtain input shape which will be used for adjusting attribute value.
  template <typename Info_t, typename Shape_t>
  SplitHelper(const Info_t& info, const Shape_t& shape) {
    Initialize(info, shape.GetInputTensorShape(0));
  }

<<<<<<< HEAD
  std::vector<EdgeShapes> GetOutputShapes(const MLShapeInferenceContext& shapeInfo) const;
=======
class SliceHelperBase
{
public:
    template<typename Info_t, typename Index_t>
    void ReadIndexTensors(
        const Info_t& operatorInfo,
        std::vector<int32_t>& starts,
        std::vector<int32_t>& ends,
        std::vector<int32_t>& axes,
        std::vector<int32_t>& steps
    )
    {
        // Get starts, ends, optional axes and optional steps from constant inputs.
        MLOperatorTensor startsTensor = operatorInfo.GetConstantInputTensor(1);
        const std::vector<uint32_t>& startsTensorDimensions = startsTensor.GetShape();
        size_t dimCount = startsTensorDimensions[0];
        const Index_t* startsData = startsTensor.GetData<Index_t>();
        for (size_t i = 0; i < dimCount; ++i)
        {
            starts.push_back(gsl::narrow_cast<int32_t>(startsData[i]));
        }

        MLOperatorTensor endsTensor = operatorInfo.GetConstantInputTensor(2);
        const std::vector<uint32_t>& endsTensorDimensions = endsTensor.GetShape();
        dimCount = endsTensorDimensions[0];
        const Index_t* endsData = endsTensor.GetData<Index_t>();
        for (size_t i = 0; i < dimCount; ++i)
        {
            ends.push_back(gsl::narrow_cast<int32_t>(endsData[i]));
        }
        uint32_t inputCount = operatorInfo.GetInputCount();
        if (operatorInfo.GetInputCount() > 3)
        {
            MLOperatorTensor axesTensor = operatorInfo.GetConstantInputTensor(3);
            const std::vector<uint32_t>& axesTensorDimensions = axesTensor.GetShape();
            dimCount = axesTensorDimensions[0];
            const Index_t* axesData = axesTensor.GetData<Index_t>();
            for (size_t i = 0; i < dimCount; ++i)
            {
                axes.push_back(gsl::narrow_cast<int32_t>(axesData[i]));
            }
        }

        if (operatorInfo.GetInputCount() > 4)
        {
            MLOperatorTensor stepsTensor = operatorInfo.GetConstantInputTensor(4);
            const std::vector<uint32_t>& stepsTensorDimensions = stepsTensor.GetShape();
            dimCount = stepsTensorDimensions[0];
            const Index_t* stepsData = stepsTensor.GetData<Index_t>();
            for (size_t i = 0; i < dimCount; ++i)
            {
                steps.push_back(gsl::narrow_cast<int32_t>(stepsData[i]));
            }
        }
    }

    template<typename Info_t>
    void Initialize(
        const Info_t& operatorInfo,
        gsl::span<const DimensionType> inputDimensions,
        uint32_t opsetVersion
        )
    {
        std::vector<int32_t> starts;
        std::vector<int32_t> ends;
        std::vector<int32_t> axes;
        std::vector<int32_t> steps;
        if (opsetVersion == 7)
        {
            // Get starts, ends and axes from attributes
            starts = operatorInfo.GetOptionalAttributeVectorInt32(AttrName::Starts);
            ends = operatorInfo.GetOptionalAttributeVectorInt32(AttrName::Ends);
            axes = operatorInfo.GetOptionalAttributeVectorInt32(AttrName::Axes);
        }
        else if (opsetVersion == 10)
        {
            if (operatorInfo.GetConstantInputTensor(1).GetTensorDataType() == MLOperatorTensorDataType::Int32)
            {
                ReadIndexTensors<Info_t, int32_t>(operatorInfo, starts, ends, axes, steps);
            }
            else
            {
                THROW_HR_IF(E_INVALIDARG, operatorInfo.GetConstantInputTensor(1).GetTensorDataType() != MLOperatorTensorDataType::Int64);
                ReadIndexTensors<Info_t, int64_t>(operatorInfo, starts, ends, axes, steps);
            }
        }
         
        ML_CHECK_VALID_ARGUMENT(starts.size() == ends.size(), "'starts' must equal 'ends' in size.");
        ML_CHECK_VALID_ARGUMENT(axes.empty() || starts.size() == axes.size(), "'axes' must equal 'starts' in size, or 'axes' must be empty.");

        m_outputDimensions.assign(inputDimensions.begin(), inputDimensions.end());
        m_offsets.resize(m_outputDimensions.size());
        m_sizes.resize(m_outputDimensions.size());
        m_strides.resize(m_outputDimensions.size(), 1); // Only a stride of 1 element is supported by ONNX 1.2.

        // Set initial defaults lest 'starts' and 'ends' arrays are shorter than the dimension count.
        std::copy(inputDimensions.begin(), inputDimensions.begin() + m_outputDimensions.size(), m_sizes.begin());

        // Clamp selected dimensions to given 'starts' and 'ends'.
        for (int i = 0, ci = gsl::narrow_cast<int>(starts.size()); i < ci; ++i)
        {
            int dimIndex = i;
            if (!axes.empty())
            {
                dimIndex = axes[i];
            }
            ML_CHECK_VALID_ARGUMENT(dimIndex < inputDimensions.size(), "'axes' must be valid with within actual input dimensions.");

            // Positive values are offsets from 0.
            // Negative values are offsets from the dimension's size.
            int dim = gsl::narrow_cast<int>(inputDimensions[dimIndex]);
            int start = (starts[i] < 0) ? (starts[i] + dim) : starts[i];
            int end = (ends[i] < 0) ? (ends[i] + dim) : ends[i];

            // Clamp the dimensions to the slice extents.
            // Clamp negative numbers to 0, per case test_slice_start_out_of_bounds.
            start = std::max(start, 0);
            end = std::min(end, dim);
            int size = std::max(end - start, 0);

            m_outputDimensions[dimIndex] = size;
            m_offsets[dimIndex] = start;
            m_sizes[dimIndex] = gsl::narrow_cast<uint32_t>(size);
        }
    }

    // Info_t is used to obtain attributes which will be used for calculating the output shape later. 
    // Shape_t is used to obtain input shape which will be used for adjusting attribute value. 
    template<typename Info_t, typename Shape_t>
    SliceHelperBase(const Info_t& info, const Shape_t& shape, uint32_t opsetVersion)
    {
        Initialize(info, shape.GetInputTensorShape(0), opsetVersion);
    }
>>>>>>> c4e4abce

 protected:
  int m_axis = 0;
  std::vector<int> m_split;
};

class SliceHelper {
 public:
  void Initialize(
      const MLOperatorAttributes& operatorAttributes,
      gsl::span<const DimensionType> inputDimensions);

  // Info_t is used to obtain attributes which will be used for calculating the output shape later.
  // Shape_t is used to obtain input shape which will be used for adjusting attribute value.
  template <typename Info_t, typename Shape_t>
  SliceHelper(const Info_t& info, const Shape_t& shape) {
    Initialize(info, shape.GetInputTensorShape(0));
  }

  std::vector<EdgeShapes> GetOutputShapes(const MLShapeInferenceContext& shapeInfo) const;

 protected:
  std::vector<DimensionType> m_outputDimensions;
  std::vector<uint32_t> m_offsets;
  std::vector<uint32_t> m_sizes;
  std::vector<uint32_t> m_strides;
};

<<<<<<< HEAD
class PaddingHelper {
 public:
  void Initialize(const MLOperatorAttributes& operatorAttributes);
=======
class SliceHelper : public SliceHelperBase
{
public:
    template<typename Info_t, typename Shape_t>
    SliceHelper(const Info_t& info, const Shape_t& shape) : SliceHelperBase(info, shape, 7) {}
};

class Slice10Helper : public SliceHelperBase
{
public:
    template<typename Info_t, typename Shape_t>
    Slice10Helper(const Info_t& info, const Shape_t& shape) : SliceHelperBase(info, shape, 10) {}
};


class PaddingHelper
{
public:
    void Initialize(const MLOperatorAttributes& operatorAttributes);
>>>>>>> c4e4abce

  // Info_t is used to obtain attributes which will be used for calculating the output shape later.
  // Shape_t is used to obtain input shape which will be used for adjusting attribute value.
  template <typename Info_t, typename Shape_t>
  PaddingHelper(const Info_t& info, const Shape_t& shape) {
    Initialize(info);
  }

  std::vector<EdgeShapes> GetOutputShapes(const MLShapeInferenceContext& shapeInfo) const;

 protected:
  std::vector<uint32_t> m_startPadding;
  std::vector<uint32_t> m_endPadding;
};

class ReduceHelperBase {
 public:
  // Info_t is used to obtain attributes which will be used for calculating the output shape later.
  // Shape_t is used to obtain input shape which will be used for adjusting attribute value.
  template <typename Info_t, typename Shape_t>
  ReduceHelperBase(const Info_t& info, const Shape_t& shape, bool usingAxes) {
    m_keepDims = info.GetOptionalAttribute<int>(AttrName::KeepDims, 1);
    if (usingAxes) {
      m_axes = info.GetOptionalAttributeVectorInt32(AttrName::Axes);
    } else {
      int axis = info.GetOptionalAttribute<int>(AttrName::Axis, 0);
      m_axes.push_back(axis);
    }
    std::vector<uint32_t> inputShape = shape.GetInputTensorShape(0);
    HandleNegativeAxes(/*inout*/ m_axes, gsl::narrow_cast<uint32_t>(inputShape.size()));
    AdjustAxesAndOutputShape(inputShape);
  }
  std::vector<EdgeShapes> GetOutputShapes(const MLShapeInferenceContext& shapeInfo) const;

 private:
  void AdjustAxesAndOutputShape(const std::vector<uint32_t>& inputShape);

 protected:
  std::vector<int> m_axes;
  int m_keepDims = 0;
};

class ArgMinArgMaxHelper : public ReduceHelperBase {
 public:
  // Info_t is used to obtain attributes which will be used for calculating the output shape later.
  // Shape_t is used to obtain input shape which will be used for adjusting attribute value.
  template <typename Info_t, typename Shape_t>
  ArgMinArgMaxHelper(const Info_t& info, const Shape_t& shape) : ReduceHelperBase(info, shape, false) {}
};

class ReduceHelper : public ReduceHelperBase {
 public:
  // Info_t is used to obtain attributes which will be used for calculating the output shape later.
  // Shape_t is used to obtain input shape which will be used for adjusting attribute value.
  template <typename Info_t, typename Shape_t>
  ReduceHelper(const Info_t& info, const Shape_t& shape) : ReduceHelperBase(info, shape, true) {}
};

class MatMulHelper {
 public:
  // Info_t is used to obtain attributes which will be used for calculating the output shape later.
  // Shape_t is used to obtain input shape which will be used for adjusting attribute value.
  template <typename Info_t, typename Shape_t>
  MatMulHelper(const Info_t& info, const Shape_t& shape) {}

  std::vector<EdgeShapes> GetOutputShapes(const MLShapeInferenceContext& shapeInfo) const;
};

class TopKHelper {
 public:
  // Info_t is used to obtain attributes which will be used for calculating the output shape later.
  // Shape_t is used to obtain input shape which will be used for adjusting attribute value.
  template <typename Info_t, typename Shape_t>
  TopKHelper(const Info_t& info, const Shape_t& shape) {
    m_k = info.GetOptionalAttribute<int32_t>(AttrName::K, -1);
    ML_CHECK_VALID_ARGUMENT(m_k >= 0, "Attribute k is missing.");

    m_axis = info.GetOptionalAttribute<int32_t>(AttrName::Axis, -1);
    auto inputShape = shape.GetInputTensorShape(0);

    if (m_axis < 0) {
      m_axis = m_axis + gsl::narrow_cast<uint32_t>(inputShape.size());
    }
    ML_CHECK_VALID_ARGUMENT(m_axis >= 0 && m_axis < gsl::narrow_cast<int32_t>(inputShape.size()));
  }

  std::vector<EdgeShapes> GetOutputShapes(const MLShapeInferenceContext& shapeInfo) const;

 protected:
  int32_t m_k;
  int32_t m_axis;
};

class RecurrentHelper {
 public:
  // Info_t is used to obtain attributes which will be used for calculating the output shape later.
  // Shape_t is used to obtain input shape which will be used for adjusting attribute value.
  template <typename Info_t, typename Shape_t>
  RecurrentHelper(const Info_t& info, const Shape_t& shape) {
    m_hiddenSize = info.GetOptionalAttribute<int>(AttrName::HiddenSize, 1);
  }

  std::vector<EdgeShapes> GetOutputShapes(const MLShapeInferenceContext& shapeInfo) const;

 protected:
  int m_hiddenSize = 0;
};

class ConcatHelper {
 public:
  void Initialize(
      const MLOperatorAttributes& operatorAttributes,
      gsl::span<const DimensionType> inputDimensions);

  // Info_t is used to obtain attributes which will be used for calculating the output shape later.
  // Shape_t is used to obtain input shape which will be used for adjusting attribute value.
  template <typename Info_t, typename Shape_t>
  ConcatHelper(const Info_t& info, const Shape_t& shape) {
    Initialize(info, shape.GetInputTensorShape(0));
  }

  std::vector<EdgeShapes> GetOutputShapes(const MLShapeInferenceContext& shapeInfo) const;

 protected:
  int m_axis;
};

class CropHelper {
 public:
  enum BorderDim { Left,
                   Top,
                   Right,
                   Bottom };
  enum ScaleDim { Height,
                  Width };

  void Initialize(
      const MLOperatorAttributes& operatorAttributes,
      gsl::span<const DimensionType> inputDimensions);

  // Info_t is used to obtain attributes which will be used for calculating the output shape later.
  // Shape_t is used to obtain input shape which will be used for adjusting attribute value.
  template <typename Info_t, typename Shape_t>
  CropHelper(const Info_t& info, const Shape_t& shape) {
    Initialize(info, shape.GetInputTensorShape(0));
  }

  std::vector<EdgeShapes> GetOutputShapes(const MLShapeInferenceContext& shapeInfo) const;

 protected:
  uint32_t m_offsets[NchwDimensionCount];
  uint32_t m_sizes[NchwSpatialDimensionCount];
};

class DepthToSpaceHelper {
 public:
  // Info_t is used to obtain attributes which will be used for calculating the output shape later.
  // Shape_t is used to obtain input shape which will be used for adjusting attribute value.
  template <typename Info_t, typename Shape_t>
  DepthToSpaceHelper(const Info_t& info, const Shape_t& shape) {
    m_blockSize = info.GetOptionalAttribute<int32_t>(AttrName::BlockSize, -1);
    ML_CHECK_VALID_ARGUMENT(m_blockSize > 0, "Attribute blocksize is missing or equal to zero.");
  }

  std::vector<EdgeShapes> GetOutputShapes(const MLShapeInferenceContext& shapeInfo) const;

 protected:
  int32_t m_blockSize;
};

class SpaceToDepthHelper {
 public:
  // Info_t is used to obtain attributes which will be used for calculating the output shape later.
  // Shape_t is used to obtain input shape which will be used for adjusting attribute value.
  template <typename Info_t, typename Shape_t>
  SpaceToDepthHelper(const Info_t& info, const Shape_t& shape) {
    m_blockSize = info.GetOptionalAttribute<int32_t>(AttrName::BlockSize, -1);
    ML_CHECK_VALID_ARGUMENT(m_blockSize > 0, "Attribute blocksize is missing or equal to zero.");
  }

  std::vector<EdgeShapes> GetOutputShapes(const MLShapeInferenceContext& shapeInfo) const;

 protected:
  int32_t m_blockSize;
};

class FlattenHelper {
 public:
  void Initialize(
      const MLOperatorAttributes& operatorAttributes,
      gsl::span<const DimensionType> inputDimensions);

  // Info_t is used to obtain attributes which will be used for calculating the output shape later.
  // Shape_t is used to obtain input shape which will be used for adjusting attribute value.
  template <typename Info_t, typename Shape_t>
  FlattenHelper(const Info_t& info, const Shape_t& shape) {
    Initialize(info, shape.GetInputTensorShape(0));
  }

  std::vector<EdgeShapes> GetOutputShapes(const MLShapeInferenceContext& shapeInfo) const;

 protected:
  int m_axis = 1;
};

class MultinomialHelper {
 public:
  // Info_t is used to obtain attributes which will be used for calculating the output shape later.
  // Shape_t is used to obtain input shape which will be used for adjusting attribute value.
  template <typename Info_t, typename Shape_t>
  MultinomialHelper(const Info_t& info, const Shape_t& shape) {}

  std::vector<EdgeShapes> GetOutputShapes(const MLShapeInferenceContext& shapeInfo) const;
};

class GatherHelper {
 public:
  void Initialize(
      const MLOperatorAttributes& operatorAttributes,
      gsl::span<const DimensionType> dataDimensions);

  // Info_t is used to obtain attributes which will be used for calculating the output shape later.
  // Shape_t is used to obtain input shape which will be used for adjusting attribute value.
  template <typename Info_t, typename Shape_t>
  GatherHelper(const Info_t& info, const Shape_t& shape) {
    Initialize(info, shape.GetInputTensorShape(0));
  }

  std::vector<EdgeShapes> GetOutputShapes(const MLShapeInferenceContext& shapeInfo) const;

 protected:
  int m_axis = 0;
};

class PoolingHelperBase {
 public:
  // Info_t is used to obtain attributes which will be used for calculating the output shape later.
  // Shape_t is used to obtain input shape which will be used for adjusting attribute value.
  template <typename Info_t, typename Shape_t>
  PoolingHelperBase(
      const Info_t& info,
      const Shape_t& shape,
      bool useGlobalPooling) : m_kernel(useGlobalPooling
                                            ? InitializeGlobalKernel(shape.GetInputTensorShape(0))
                                            : InitializeKernel(info, static_cast<uint32_t>(shape.GetInputTensorShape(0).size()), gsl::span<uint32_t>())) {
    if (!useGlobalPooling) {
      ResolveAutoPadding(m_kernel, shape.GetInputTensorShape(0));
    }
  }

  std::vector<EdgeShapes> GetOutputShapes(const MLShapeInferenceContext& shapeInfo) const;

 protected:
  KernelArgs m_kernel;
};

class GlobalPoolingHelper : public PoolingHelperBase {
 public:
  template <typename Info_t, typename Shape_t>
  GlobalPoolingHelper(const Info_t& info, const Shape_t& shape) : PoolingHelperBase(info, shape, true) {}
};

class PoolingHelper : public PoolingHelperBase {
 public:
  template <typename Info_t, typename Shape_t>
  PoolingHelper(const Info_t& info, const Shape_t& shape) : PoolingHelperBase(info, shape, false) {}
};

class RoiPoolingHelper {
 public:
  enum InputTensors { INPUT,
                      ROIS };

  // Info_t is used to obtain attributes which will be used for calculating the output shape later.
  // Shape_t is used to obtain input shape which will be used for adjusting attribute value.
  template <typename Info_t, typename Shape_t>
  RoiPoolingHelper(const Info_t& info, const Shape_t& shape) {
    std::vector<int> pooledShape = info.GetOptionalAttributeVectorInt32(AttrName::PooledShape);
    ML_CHECK_VALID_ARGUMENT(pooledShape.size() == 2, "Pooled shape must be 2.");
    m_pooledSizeH = pooledShape[0];
    m_pooledSizeW = pooledShape[1];
  }

  std::vector<EdgeShapes> GetOutputShapes(const MLShapeInferenceContext& shapeInfo) const;

 protected:
  uint32_t m_pooledSizeW;
  uint32_t m_pooledSizeH;
};

class SqueezeHelper {
 public:
  // Info_t is used to obtain attributes which will be used for calculating the output shape later.
  // Shape_t is used to obtain input shape which will be used for adjusting attribute value.
  template <typename Info_t, typename Shape_t>
  SqueezeHelper(const Info_t& info, const Shape_t& shape) {
    m_axes = info.GetOptionalAttributeVectorInt32(AttrName::Axes);
    std::sort(m_axes.begin(), m_axes.end());
  }

  std::vector<EdgeShapes> GetOutputShapes(const MLShapeInferenceContext& shapeInfo) const;

 protected:
  std::vector<int> m_axes;
};

class UnsqueezeHelper {
 public:
  // Info_t is used to obtain attributes which will be used for calculating the output shape later.
  // Shape_t is used to obtain input shape which will be used for adjusting attribute value.
  template <typename Info_t, typename Shape_t>
  UnsqueezeHelper(const Info_t& info, const Shape_t& shape) {
    m_axes = info.GetOptionalAttributeVectorInt32(AttrName::Axes);
    std::sort(m_axes.begin(), m_axes.end());
  }

  std::vector<EdgeShapes> GetOutputShapes(const MLShapeInferenceContext& shapeInfo) const;

 protected:
  std::vector<int32_t> m_axes;
};

template <typename T>
void CALLBACK ShapeInferenceFunction(IMLOperatorShapeInferenceContext* inference_context) {
  MLShapeInferenceContext helperContext(inference_context);
  T opHelper(helperContext, helperContext);

  // EdgeInfo to contain whether tensor, whether unused, and what shape is
  std::vector<EdgeShapes> outputShapes = opHelper.GetOutputShapes(helperContext);

  for (uint32_t i = 0; i < outputShapes.size(); ++i) {
    if (outputShapes[i].IsTensor() && !outputShapes[i].IsUnused()) {
      helperContext.SetOutputTensorShape(i, outputShapes[i].GetShape());
    }
  }
}

class ReshapeHelper {
 public:
  template <typename Info_t, typename Shape_t>
  ReshapeHelper(const Info_t& info, const Shape_t& shape) {
    ML_CHECK_VALID_ARGUMENT(info.GetInputCount() >= 2);
    ML_CHECK_VALID_ARGUMENT(info.GetOutputCount() >= 1);

    MLOperatorTensor shapeTensor = info.GetConstantInputTensor(1);

    // The 'shape' tensor is a 1D tensor holding the new shape to reshape to,
    // and the first element of its own shape holds how many dimensions there
    // will be for the output.
    std::vector<uint32_t> shapeTensorDimensions = shapeTensor.GetShape();
    ML_CHECK_VALID_ARGUMENT(shapeTensorDimensions.size() == 1, "Reshape's shape tensor must be 1D.");
    size_t dimCount = shapeTensorDimensions[0];

    ML_CHECK_VALID_ARGUMENT(shapeTensor.IsCpuData(), "Reshape's shape tensor must be CPU Tensor.");
    const int64_t* shapeData = shapeTensor.GetData<int64_t>();

    // Shape of shape tensor is how many dims to reshape to.
    for (size_t i = 0; i < dimCount; ++i) {
      m_shapeDims.push_back(gsl::narrow_cast<int>(shapeData[i]));
    }
  }

  std::vector<EdgeShapes> GetOutputShapes(const MLShapeInferenceContext& shapeInfo) const;

 protected:
  std::vector<int> m_shapeDims;
};

class ExpandHelper {
 public:
  template <typename Info_t, typename Shape_t>
  ExpandHelper(const Info_t& info, const Shape_t& shape) {
  }

  std::vector<EdgeShapes> GetOutputShapes(const MLShapeInferenceContext& shapeInfo) const;

 protected:
};

class ConstantOfShapeHelper {
 public:
  template <typename Info_t, typename Shape_t>
  ConstantOfShapeHelper(const Info_t& info, const Shape_t& shape) {
  }

  std::vector<EdgeShapes> GetOutputShapes(const MLShapeInferenceContext& shapeInfo) const;

 protected:
};

class TileHelper {
 public:
  template <typename Info_t, typename Shape_t>
  TileHelper(const Info_t& info, const Shape_t& shapeInfo) {
    m_inputDimensions = shapeInfo.GetInputTensorShape(0);

    // Read the repeats tensor.
    const std::vector<uint32_t> repeatsTensorDimensions = shapeInfo.GetInputTensorShape(1);
    ML_CHECK_VALID_ARGUMENT(repeatsTensorDimensions.size() == 1, "Tile's repeats tensor must be 1D.");
    const size_t dimCount = repeatsTensorDimensions[0];

    MLOperatorTensor repeatsTensor = info.GetConstantInputTensor(1);
    const int64_t* repeatsData = repeatsTensor.GetData<int64_t>();
    ML_CHECK_VALID_ARGUMENT(m_inputDimensions.size() == dimCount, "Tile's repeats tensor must be the same dimension count as the input tensor.");
    ML_CHECK_VALID_ARGUMENT(repeatsTensor.IsCpuData(), "Tile's repeats tensor must be CPU Tensor.");

    for (size_t i = 0; i < dimCount; ++i) {
      ML_CHECK_VALID_ARGUMENT(repeatsData[i] > 0, "Repeat values should be > 0.");
      m_repeatsData.push_back(gsl::narrow_cast<uint32_t>(repeatsData[i]));
    }

    // Update the computed output shape accordingly, repeat every axis's length by the repeat count.
    m_outputDimensions.assign(m_inputDimensions.begin(), m_inputDimensions.end());

    for (size_t dimIndex = 0; dimIndex < dimCount; ++dimIndex) {
      m_outputDimensions[dimIndex] *= m_repeatsData[dimIndex];
    }
  }

  std::vector<EdgeShapes> GetOutputShapes(const MLShapeInferenceContext& shapeInfo) const;

 protected:
  std::vector<uint32_t> m_repeatsData;
  std::vector<uint32_t> m_inputDimensions;
  std::vector<uint32_t> m_outputDimensions;
};

class ResizeHelper {
 public:
  // Info_t is used to obtain attributes which will be used for calculating the output shape later.
  // Shape_t is used to obtain input shape which will be used for adjusting attribute value.
  template <typename Info_t, typename Shape_t>
  ResizeHelper(const Info_t& info, const Shape_t& shape) {
    // Read the scales from the 2nd tensor.
    if (info.GetInputCount() > 1) {
      MLOperatorTensor scalesTensor = info.GetConstantInputTensor(1);
      Initialize(scalesTensor, shape.GetInputTensorShape(0));
    } else  // From attribute.
    {
      Initialize(info, shape.GetInputTensorShape(0));
    }
  }

  void Initialize(
      const MLOperatorAttributes& operatorAttributes,
      gsl::span<const DimensionType> inputDimensions);

  void Initialize(
      const MLOperatorTensor& scalesTensor,
      gsl::span<const DimensionType> inputDimensions);

  void InitializeOutputDimensions(
      gsl::span<const float> scales,
      gsl::span<const DimensionType> inputDimensions);

  std::vector<EdgeShapes> GetOutputShapes(const MLShapeInferenceContext& shapeInfo) const;

 protected:
  std::vector<DimensionType> m_inputDimensions;
  std::vector<DimensionType> m_outputDimensions;
  std::vector<float> m_scales;  // Cached scales to check for updates/invalidate operator.
};

class OneHotHelper {
 public:
  template <typename Info_t, typename Shape_t>
  OneHotHelper(const Info_t& info, const Shape_t& shapeInfo) {
    ML_CHECK_VALID_ARGUMENT(info.GetInputCount() == 3);
    ML_CHECK_VALID_ARGUMENT(info.GetOutputCount() == 1);

    const std::vector<DimensionType> inputDimensions = shapeInfo.GetInputTensorShape(0);
    std::vector<uint32_t> outputDimensions;

    m_onnxAxis = info.GetOptionalAttribute<int32_t>(AttrName::Axis, -1);

    // Get 'depth' tensor, which is really a scalar for the output size along the given axis.
    MLOperatorTensor shapeTensor = info.GetConstantInputTensor(1);

    auto indicesShape = shapeInfo.GetInputTensorShape(0);
    m_absoluteAxis = HandleNegativeAxis(m_onnxAxis, gsl::narrow_cast<uint32_t>(indicesShape.size() + 1));

    // The shape tensor ('depth') is a 0D tensor holding the size for the output tensor along the specified axis.
    // It must be registered as OrtMemType::OrtMemTypeCPUInput for CPU read access.
    const uint32_t depthElementCount = ComputeElementCountFromDimensions(shapeTensor.GetShape());
    ML_CHECK_VALID_ARGUMENT(shapeTensor.IsCpuData(), "OneHots's 'depth' tensor must be a CPU Tensor.");
    ML_CHECK_VALID_ARGUMENT(depthElementCount == 1, "OneHots's 'depth' tensor must have one element.");
    const void* tensorData = shapeTensor.GetByteData();
    const int64_t depth64 = ReadAsInt64(shapeTensor.GetTensorDataType(), tensorData);
    ML_CHECK_VALID_ARGUMENT(depth64 > 0, "Negative or zero 'depth' values for OneHot are illegal.");
    const uint32_t depth = gsl::narrow_cast<uint32_t>(depth64);
    m_outputDimensions.assign(indicesShape.begin(), indicesShape.end());
    m_outputDimensions.insert(m_outputDimensions.begin() + m_absoluteAxis, depth);
  }

  std::vector<EdgeShapes> GetOutputShapes(const MLShapeInferenceContext& shapeInfo) const;

 protected:
  int32_t m_onnxAxis = 0;       // Original ONNX attribute value, including negative value.
  uint32_t m_absoluteAxis = 0;  // Absolute index value.
  std::vector<uint32_t> m_indicesDimensions;
  std::vector<uint32_t> m_outputDimensions;
};

using ShapeInferenceHelper_Conv = ConvHelper;
using ShapeInferenceHelper_ConvTranspose = ConvTransposeHelper;
using ShapeInferenceHelper_ConvTransposeWithDynamicPads = ConvTransposeWithDynamicPadsHelper;
using ShapeInferenceHelper_AveragePool = PoolingHelper;
using ShapeInferenceHelper_GlobalAveragePool = GlobalPoolingHelper;
using ShapeInferenceHelper_MaxPool = PoolingHelper;
using ShapeInferenceHelper_GlobalMaxPool = GlobalPoolingHelper;
using ShapeInferenceHelper_LpPool = PoolingHelper;
using ShapeInferenceHelper_GlobalLpPool = GlobalPoolingHelper;
using ShapeInferenceHelper_MaxRoiPool = RoiPoolingHelper;
using ShapeInferenceHelper_InstanceNormalization = GetOutputShapeAsInputShapeHelper;
using ShapeInferenceHelper_BatchNormalization = GetOutputShapeAsInputShapeHelper;

using ShapeInferenceHelper_LRN = GetOutputShapeAsInputShapeHelper;
using ShapeInferenceHelper_MeanVarianceNormalization = GetOutputShapeAsInputShapeHelper;
using ShapeInferenceHelper_LpNormalization = GetOutputShapeAsInputShapeHelper;
using ShapeInferenceHelper_RNN = RecurrentHelper;
using ShapeInferenceHelper_GRU = RecurrentHelper;
using ShapeInferenceHelper_LSTM = RecurrentHelper;
using ShapeInferenceHelper_Gather = GatherHelper;

using ShapeInferenceHelper_Flatten = FlattenHelper;
using ShapeInferenceHelper_Split = SplitHelper;
using ShapeInferenceHelper_Transpose = TransposeHelper;
using ShapeInferenceHelper_Concat = ConcatHelper;
using ShapeInferenceHelper_Slice7 = SliceHelper;
using ShapeInferenceHelper_Slice10 = Slice10Helper;
using ShapeInferenceHelper_Pad = PaddingHelper;
using ShapeInferenceHelper_SpaceToDepth = SpaceToDepthHelper;
using ShapeInferenceHelper_DepthToSpace = DepthToSpaceHelper;
using ShapeInferenceHelper_Squeeze = SqueezeHelper;
using ShapeInferenceHelper_Unsqueeze = UnsqueezeHelper;
using ShapeInferenceHelper_EyeLike = GetOutputShapeAsInputShapeHelper;

using ShapeInferenceHelper_Expand = ExpandHelper;
using ShapeInferenceHelper_Reshape = ReshapeHelper;
using ShapeInferenceHelper_ConstantOfShape = ConstantOfShapeHelper;
using ShapeInferenceHelper_Tile = TileHelper;
using ShapeInferenceHelper_Resize = ResizeHelper;
using ShapeInferenceHelper_OneHot = OneHotHelper;

using ShapeInferenceHelper_Sqrt = GetOutputShapeAsInputShapeHelper;
using ShapeInferenceHelper_Reciprocal = GetOutputShapeAsInputShapeHelper;
using ShapeInferenceHelper_Pow = GetBroadcastedOutputShapeHelper;
using ShapeInferenceHelper_Exp = GetOutputShapeAsInputShapeHelper;
using ShapeInferenceHelper_Log = GetOutputShapeAsInputShapeHelper;
using ShapeInferenceHelper_Abs = GetOutputShapeAsInputShapeHelper;
using ShapeInferenceHelper_Ceil = GetOutputShapeAsInputShapeHelper;
using ShapeInferenceHelper_Floor = GetOutputShapeAsInputShapeHelper;
using ShapeInferenceHelper_Clip = GetOutputShapeAsInputShapeHelper;
using ShapeInferenceHelper_Greater = GetBroadcastedOutputShapeHelper;
using ShapeInferenceHelper_Less = GetBroadcastedOutputShapeHelper;
using ShapeInferenceHelper_Equal = GetBroadcastedOutputShapeHelper;
using ShapeInferenceHelper_Not = GetOutputShapeAsInputShapeHelper;
using ShapeInferenceHelper_And = GetBroadcastedOutputShapeHelper;
using ShapeInferenceHelper_Or = GetBroadcastedOutputShapeHelper;
using ShapeInferenceHelper_Xor = GetBroadcastedOutputShapeHelper;
using ShapeInferenceHelper_Add = GetBroadcastedOutputShapeHelper;
using ShapeInferenceHelper_Sub = GetBroadcastedOutputShapeHelper;
using ShapeInferenceHelper_Mul = GetBroadcastedOutputShapeHelper;
using ShapeInferenceHelper_Div = GetBroadcastedOutputShapeHelper;
using ShapeInferenceHelper_Sum = GetBroadcastedOutputShapeHelper;
using ShapeInferenceHelper_Mean = GetBroadcastedOutputShapeHelper;
using ShapeInferenceHelper_Max = GetBroadcastedOutputShapeHelper;
using ShapeInferenceHelper_Min = GetBroadcastedOutputShapeHelper;
using ShapeInferenceHelper_Cos = GetOutputShapeAsInputShapeHelper;
using ShapeInferenceHelper_Sin = GetOutputShapeAsInputShapeHelper;
using ShapeInferenceHelper_Tan = GetOutputShapeAsInputShapeHelper;
using ShapeInferenceHelper_Acos = GetOutputShapeAsInputShapeHelper;
using ShapeInferenceHelper_Asin = GetOutputShapeAsInputShapeHelper;
using ShapeInferenceHelper_Atan = GetOutputShapeAsInputShapeHelper;
using ShapeInferenceHelper_Affine = GetOutputShapeAsInputShapeHelper;
using ShapeInferenceHelper_QuantizeLinear = GetOutputShapeAsInputShapeHelper;
using ShapeInferenceHelper_DequantizeLinear = GetOutputShapeAsInputShapeHelper;
using ShapeInferenceHelper_Scatter = GetOutputShapeAsInputShapeHelper;
using ShapeInferenceHelper_Sign = GetBroadcastedOutputShapeHelper;
using ShapeInferenceHelper_IsNan = GetBroadcastedOutputShapeHelper;
using ShapeInferenceHelper_Erf = GetBroadcastedOutputShapeHelper;
using ShapeInferenceHelper_Sinh = GetBroadcastedOutputShapeHelper;
using ShapeInferenceHelper_Cosh = GetBroadcastedOutputShapeHelper;
using ShapeInferenceHelper_Asinh = GetBroadcastedOutputShapeHelper;
using ShapeInferenceHelper_Acosh = GetBroadcastedOutputShapeHelper;
using ShapeInferenceHelper_Atanh = GetBroadcastedOutputShapeHelper;
using ShapeInferenceHelper_Where = GetBroadcastedOutputShapeHelper;

using ShapeInferenceHelper_ReduceSum = ReduceHelper;
using ShapeInferenceHelper_ReduceMean = ReduceHelper;
using ShapeInferenceHelper_ReduceProd = ReduceHelper;
using ShapeInferenceHelper_ReduceLogSum = ReduceHelper;
using ShapeInferenceHelper_ReduceLogSumExp = ReduceHelper;
using ShapeInferenceHelper_ReduceSumSquare = ReduceHelper;
using ShapeInferenceHelper_ReduceL1 = ReduceHelper;
using ShapeInferenceHelper_ReduceL2 = ReduceHelper;
using ShapeInferenceHelper_ReduceMax = ReduceHelper;
using ShapeInferenceHelper_ReduceMin = ReduceHelper;
using ShapeInferenceHelper_ArgMax = ArgMinArgMaxHelper;
using ShapeInferenceHelper_ArgMin = ArgMinArgMaxHelper;
using ShapeInferenceHelper_Gemm = GemmHelper;
using ShapeInferenceHelper_Neg = GetOutputShapeAsInputShapeHelper;

using ShapeInferenceHelper_Crop = CropHelper;
using ShapeInferenceHelper_ImageScaler = GetOutputShapeAsInputShapeHelper;
using ShapeInferenceHelper_Upsample = ResizeHelper;

using ShapeInferenceHelper_Sigmoid = GetOutputShapeAsInputShapeHelper;
using ShapeInferenceHelper_HardSigmoid = GetOutputShapeAsInputShapeHelper;
using ShapeInferenceHelper_Tanh = GetOutputShapeAsInputShapeHelper;
using ShapeInferenceHelper_ScaledTanh = GetOutputShapeAsInputShapeHelper;
using ShapeInferenceHelper_Relu = GetOutputShapeAsInputShapeHelper;
using ShapeInferenceHelper_LeakyRelu = GetOutputShapeAsInputShapeHelper;
using ShapeInferenceHelper_PRelu = GetOutputShapeAsInputShapeHelper;
using ShapeInferenceHelper_ThresholdedRelu = GetOutputShapeAsInputShapeHelper;
using ShapeInferenceHelper_Elu = GetOutputShapeAsInputShapeHelper;
using ShapeInferenceHelper_Selu = GetOutputShapeAsInputShapeHelper;
using ShapeInferenceHelper_Softmax = GetOutputShapeAsInputShapeHelper;
using ShapeInferenceHelper_LogSoftmax = GetOutputShapeAsInputShapeHelper;
using ShapeInferenceHelper_Hardmax = GetOutputShapeAsInputShapeHelper;
using ShapeInferenceHelper_Softsign = GetOutputShapeAsInputShapeHelper;
using ShapeInferenceHelper_Softplus = GetOutputShapeAsInputShapeHelper;
using ShapeInferenceHelper_ParametricSoftplus = GetOutputShapeAsInputShapeHelper;
using ShapeInferenceHelper_Dropout = GetOutputShapeAsInputShapeHelper;
using ShapeInferenceHelper_Shrink = GetOutputShapeAsInputShapeHelper;

using ShapeInferenceHelper_Identity = GetOutputShapeAsInputShapeHelper;
using ShapeInferenceHelper_MatMul = MatMulHelper;
using ShapeInferenceHelper_Cast = GetOutputShapeAsInputShapeHelper;
using ShapeInferenceHelper_MemcpyFromHost = GetOutputShapeAsInputShapeHelper;
using ShapeInferenceHelper_MemcpyToHost = GetOutputShapeAsInputShapeHelper;
using ShapeInferenceHelper_TopK = TopKHelper;

using ShapeInferenceHelper_RandomUniform = RandomUniformHelper;
using ShapeInferenceHelper_RandomUniformLike = GetOutputShapeAsInputShapeHelper;
using ShapeInferenceHelper_RandomNormal = RandomNormalHelper;
using ShapeInferenceHelper_RandomNormalLike = GetOutputShapeAsInputShapeHelper;
using ShapeInferenceHelper_Multinomial = MultinomialHelper;

using ShapeInferenceHelper_FusedConv = ConvHelper;
using ShapeInferenceHelper_FusedConvTranspose = ConvTransposeHelper;
using ShapeInferenceHelper_FusedInstanceNormalization = GetOutputShapeAsInputShapeHelper;
using ShapeInferenceHelper_FusedBatchNormalization = GetOutputShapeAsInputShapeHelper;
using ShapeInferenceHelper_FusedMeanVarianceNormalization = GetOutputShapeAsInputShapeHelper;
using ShapeInferenceHelper_FusedGemm = GemmHelper;
using ShapeInferenceHelper_FusedMatMul = MatMulHelper;
using ShapeInferenceHelper_FusedAdd = GetBroadcastedOutputShapeHelper;
using ShapeInferenceHelper_FusedSum = GetBroadcastedOutputShapeHelper;

}  // namespace OperatorHelper<|MERGE_RESOLUTION|>--- conflicted
+++ resolved
@@ -251,7 +251,6 @@
   float m_seed;
 };
 
-<<<<<<< HEAD
 class RandomNormalHelper : public RandomNormalHelperBase {
  public:
   template <typename Info_t, typename Shape_t>
@@ -260,7 +259,14 @@
     ML_CHECK_VALID_ARGUMENT(!shapeAttribute.empty(), "Attribute shape is missing.");
     m_tensorShape.assign(shapeAttribute.begin(), shapeAttribute.end());
   }
-=======
+
+  std::vector<EdgeShapes> GetOutputShapes(const MLShapeInferenceContext& shapeInfo) const;
+
+ private:
+  // Returns an empty vector if the optional attribute is missing.
+  std::vector<uint32_t> m_tensorShape;
+};
+
 class ConvolutionHelperBase
 {
 public:
@@ -285,38 +291,6 @@
             InitializeKernelAndShapesTransposed(info, shape, hasDynamicPads);
         }
     }
->>>>>>> c4e4abce
-
-  std::vector<EdgeShapes> GetOutputShapes(const MLShapeInferenceContext& shapeInfo) const;
-
- private:
-  // Returns an empty vector if the optional attribute is missing.
-  std::vector<uint32_t> m_tensorShape;
-};
-
-class ConvolutionHelperBase {
- public:
-  enum FilterDims { K };
-  enum InputTensor { X,
-                     Filter,
-                     Bias };
-  enum InputDims { N,
-                   C,
-                   H,
-                   W };
-
- public:
-  // Info_t is used to obtain attributes which will be used for calculating the output shape later.
-  template <typename Info_t, typename Shape_t>
-  ConvolutionHelperBase(const Info_t& info, const Shape_t& shape, bool transpose) : m_kernel(InitializeKernel(info, shape.GetInputTensorDimensionCount(0), shape.GetInputTensorShape(1))) {
-    m_groupCount = info.GetOptionalAttribute<uint32_t>(AttrName::Group, 1);
-
-    if (!transpose) {
-      InitializeKernelAndShapes(shape);
-    } else {
-      InitializeKernelAndShapesTransposed(info, shape);
-    }
-  }
 
   void ResolvingPadding(gsl::span<const DimensionType> inputDimensions);
 
@@ -330,72 +304,17 @@
     const std::vector<DimensionType> inputDimensions = shapeInfo.GetInputTensorShape(0);
     const std::vector<DimensionType> filterDims = shapeInfo.GetInputTensorShape(1);
 
-    ML_CHECK_VALID_ARGUMENT(
-        inputDimensions.size() >= 3 && inputDimensions.size() <= 5,
-        "Input dimensions must be: 3, 4, 5.");
-
-    ResolvingPadding(inputDimensions);
-
-    m_outputShapes.resize(1);
-    m_outputShapes[0] = InitializeKernelOutputDimensions(inputDimensions, m_kernel);
-    m_outputShapes[0].GetShape()[C] = filterDims[K];
-  }
-
-  template <typename Info_t, typename Shape_t>
-  void InitializeKernelAndShapesTransposed(const Info_t& info, const Shape_t& shapeInfo) {
-    std::vector<int> outputShape = info.GetOptionalAttributeVectorInt32(AttrName::OutputShape);
-    if (!outputShape.empty()) {
-      ML_CHECK_VALID_ARGUMENT(
-          outputShape.size() >= m_kernel.spatialDimensionCount,
-          "The output shape must equal the number of spatial dimensions");
-    }
-<<<<<<< HEAD
-
-    const std::vector<DimensionType> inputDimensions = shapeInfo.GetInputTensorShape(0);
-    const std::vector<DimensionType> filterDims = shapeInfo.GetInputTensorShape(1);
-
-    ML_CHECK_VALID_ARGUMENT(inputDimensions.size() > NonspatialDimensionCount, "Input dimensions must be >= 3");
-
-    ResolvingPadding(inputDimensions);
-    m_outputShapes.resize(1);
-    m_outputShapes[0] = InitializeKernelOutputDimsTranspose(inputDimensions, m_kernel);
-    static_assert(C < NonspatialDimensionCount);
-    assert(m_outputShapes[0].GetShape().size() > C);
-    m_outputShapes[0].GetShape()[C] = filterDims[C] * m_groupCount;
-
-    if (!outputShape.empty()) {
-      // Start padding, end padding, and output padding are all ignored if output shape is set.
-      std::fill(m_kernel.outputPadding, m_kernel.outputPadding + m_kernel.spatialDimensionCount, 0);
-
-      if (outputShape.size() > 2) {
-        ML_CHECK_VALID_ARGUMENT(outputShape[outputShape.size() - 3] == gsl::narrow_cast<int>(m_outputShapes[0].GetShape()[C]), "Output channel must be equivalent to filter channel.");
-      }
-
-      for (size_t i = 0; i < m_kernel.spatialDimensionCount; ++i) {
-        size_t outputIndex = outputShape.size() - m_kernel.spatialDimensionCount + i;
-        ML_CHECK_VALID_ARGUMENT(outputShape[outputIndex] >= gsl::narrow_cast<int>(inputDimensions[H + i]), "Output dimension cannot be smaller than input dimension.");
-        m_outputShapes[0].GetShape()[H + i] = outputShape[outputIndex];
-      }
-
-      const int dimOffset = gsl::narrow_cast<int>(inputDimensions.size() - m_kernel.spatialDimensionCount);
-
-      for (size_t i = 0; i < m_kernel.spatialDimensionCount; ++i) {
-        int stride = m_kernel.strides[i];
-        int windowSize = m_kernel.windowSize[i];
-
-        // Compute padding such that in reverse order, the logical input (m_outputShapes below) is fully defined
-        // for a convolution over the logical output region (inputDimensions below).
-        //
-        // The padding required is the first windowSize element (for the first logical output element),
-        // plus (logicalOutput - 1) steps of stride (the distance between each windowed set of logical
-        // input elements), minus the actual logical input size.
-        int paddings = gsl::narrow_cast<int>((inputDimensions[i + dimOffset] - 1) * stride + windowSize - m_outputShapes[0].GetShape()[i + dimOffset]);
-        paddings = std::max<int>(0, paddings);
-
-        m_kernel.startPadding[i] = m_kernel.autoPadSameUpper ? (paddings + 1) / 2 : paddings / 2;
-        m_kernel.endPadding[i] = paddings - m_kernel.startPadding[i];
-      }
-=======
+        ML_CHECK_VALID_ARGUMENT(
+            inputDimensions.size() >= 3 && inputDimensions.size() <= 5,
+            "Input dimensions must be: 3, 4, 5."
+        );
+        
+        ResolvingPadding(inputDimensions);
+        
+        m_outputShapes.resize(1);
+        m_outputShapes[0] = InitializeKernelOutputDimensions(inputDimensions, m_kernel);
+        m_outputShapes[0].GetShape()[C] = filterDims[K];
+    }
     
     
     template<typename Info_t, typename Shape_t>
@@ -410,10 +329,10 @@
             );
         }
 
-        const std::vector<DimensionType> inputDimensions = shapeInfo.GetInputTensorShape(0);
-        const std::vector<DimensionType> filterDims = shapeInfo.GetInputTensorShape(1);
-
-        ML_CHECK_VALID_ARGUMENT(inputDimensions.size() > NonspatialDimensionCount, "Input dimensions must be >= 3");
+    const std::vector<DimensionType> inputDimensions = shapeInfo.GetInputTensorShape(0);
+    const std::vector<DimensionType> filterDims = shapeInfo.GetInputTensorShape(1);
+
+    ML_CHECK_VALID_ARGUMENT(inputDimensions.size() > NonspatialDimensionCount, "Input dimensions must be >= 3");
 
         if (hasDynamicPads)
         {
@@ -448,44 +367,38 @@
         assert(m_outputShapes[0].GetShape().size() > C);
         m_outputShapes[0].GetShape()[C] = filterDims[C] * m_groupCount;
 
-        if (!outputShape.empty())
-        {
-            // Start padding, end padding, and output padding are all ignored if output shape is set.
-            std::fill(m_kernel.outputPadding, m_kernel.outputPadding + m_kernel.spatialDimensionCount, 0);
-
-            if (outputShape.size() > 2)
-            {
-                ML_CHECK_VALID_ARGUMENT(outputShape[outputShape.size() - 3] == gsl::narrow_cast<int>(m_outputShapes[0].GetShape()[C]), "Output channel must be equivalent to filter channel.");
-            }
-
-            for (size_t i = 0; i < m_kernel.spatialDimensionCount; ++i)
-            {
-                size_t outputIndex = outputShape.size() - m_kernel.spatialDimensionCount + i;
-                ML_CHECK_VALID_ARGUMENT(outputShape[outputIndex] >= gsl::narrow_cast<int>(inputDimensions[H + i]), "Output dimension cannot be smaller than input dimension.");
-                m_outputShapes[0].GetShape()[H + i] = outputShape[outputIndex];
-            }
-
-            const int dimOffset = gsl::narrow_cast<int>(inputDimensions.size() - m_kernel.spatialDimensionCount);
-
-            for (size_t i = 0; i < m_kernel.spatialDimensionCount; ++i)
-            {
-                int stride = m_kernel.strides[i];
-                int windowSize = m_kernel.windowSize[i];
-
-                // Compute padding such that in reverse order, the logical input (m_outputShapes below) is fully defined
-                // for a convolution over the logical output region (inputDimensions below).
-                //
-                // The padding required is the first windowSize element (for the first logical output element),
-                // plus (logicalOutput - 1) steps of stride (the distance between each windowed set of logical 
-                // input elements), minus the actual logical input size.
-                int paddings = gsl::narrow_cast<int>((inputDimensions[i + dimOffset] - 1) * stride + windowSize - m_outputShapes[0].GetShape()[i + dimOffset]);
-                paddings = std::max<int>(0, paddings);
-
-                m_kernel.startPadding[i] = m_kernel.autoPadSameUpper ? (paddings + 1) / 2 : paddings / 2;
-                m_kernel.endPadding[i] = paddings - m_kernel.startPadding[i];
-            }
-        }
->>>>>>> c4e4abce
+    if (!outputShape.empty()) {
+      // Start padding, end padding, and output padding are all ignored if output shape is set.
+      std::fill(m_kernel.outputPadding, m_kernel.outputPadding + m_kernel.spatialDimensionCount, 0);
+
+      if (outputShape.size() > 2) {
+        ML_CHECK_VALID_ARGUMENT(outputShape[outputShape.size() - 3] == gsl::narrow_cast<int>(m_outputShapes[0].GetShape()[C]), "Output channel must be equivalent to filter channel.");
+      }
+
+      for (size_t i = 0; i < m_kernel.spatialDimensionCount; ++i) {
+        size_t outputIndex = outputShape.size() - m_kernel.spatialDimensionCount + i;
+        ML_CHECK_VALID_ARGUMENT(outputShape[outputIndex] >= gsl::narrow_cast<int>(inputDimensions[H + i]), "Output dimension cannot be smaller than input dimension.");
+        m_outputShapes[0].GetShape()[H + i] = outputShape[outputIndex];
+      }
+
+      const int dimOffset = gsl::narrow_cast<int>(inputDimensions.size() - m_kernel.spatialDimensionCount);
+
+      for (size_t i = 0; i < m_kernel.spatialDimensionCount; ++i) {
+        int stride = m_kernel.strides[i];
+        int windowSize = m_kernel.windowSize[i];
+
+        // Compute padding such that in reverse order, the logical input (m_outputShapes below) is fully defined
+        // for a convolution over the logical output region (inputDimensions below).
+        //
+        // The padding required is the first windowSize element (for the first logical output element),
+        // plus (logicalOutput - 1) steps of stride (the distance between each windowed set of logical
+        // input elements), minus the actual logical input size.
+        int paddings = gsl::narrow_cast<int>((inputDimensions[i + dimOffset] - 1) * stride + windowSize - m_outputShapes[0].GetShape()[i + dimOffset]);
+        paddings = std::max<int>(0, paddings);
+
+        m_kernel.startPadding[i] = m_kernel.autoPadSameUpper ? (paddings + 1) / 2 : paddings / 2;
+        m_kernel.endPadding[i] = paddings - m_kernel.startPadding[i];
+      }
     }
   }
 
@@ -495,18 +408,6 @@
   std::vector<EdgeShapes> m_outputShapes;
 };
 
-<<<<<<< HEAD
-class ConvHelper : public ConvolutionHelperBase {
- public:
-  template <typename Info_t, typename Shape_t>
-  ConvHelper(const Info_t& info, const Shape_t& shape) : ConvolutionHelperBase(info, shape, false) {}
-};
-
-class ConvTransposeHelper : public ConvolutionHelperBase {
- public:
-  template <typename Info_t, typename Shape_t>
-  ConvTransposeHelper(const Info_t& info, const Shape_t& shape) : ConvolutionHelperBase(info, shape, true) {}
-=======
 class ConvHelper : public ConvolutionHelperBase
 {
 public:
@@ -526,22 +427,22 @@
 public:
     template<typename Info_t, typename Shape_t>
     ConvTransposeWithDynamicPadsHelper(const Info_t& info, const Shape_t& shape) : ConvolutionHelperBase(info, shape, true, true) {}
->>>>>>> c4e4abce
-};
-
-class GemmHelper {
- public:
-  // Info_t is used to obtain attributes which will be used for calculating the output shape later.
-  // Shape_t is used to obtain input shape which will be used for adjusting attribute value.
-  template <typename Info_t, typename Shape_t>
-  GemmHelper(const Info_t& info, const Shape_t& shape) {
-    ORT_UNUSED_PARAMETER(shape);
-    m_transA = info.GetOptionalAttribute<int>(AttrName::TransA, 0);
-    m_transB = info.GetOptionalAttribute<int>(AttrName::TransB, 0);
-    m_broadcast = info.GetOptionalAttribute<int>(AttrName::Broadcast, 0);
-    m_alpha = info.GetOptionalAttribute<float>(AttrName::Alpha, 1.0f);
-    m_beta = info.GetOptionalAttribute<float>(AttrName::Beta, 0.0f);
-  }
+};
+
+class GemmHelper
+{
+public:
+    // Info_t is used to obtain attributes which will be used for calculating the output shape later. 
+    // Shape_t is used to obtain input shape which will be used for adjusting attribute value. 
+    template<typename Info_t, typename Shape_t>
+    GemmHelper(const Info_t& info, const Shape_t& shape)
+    {
+        m_transA = info.GetOptionalAttribute<int>(AttrName::TransA, 0);
+        m_transB = info.GetOptionalAttribute<int>(AttrName::TransB, 0);
+        m_broadcast = info.GetOptionalAttribute<int>(AttrName::Broadcast, 0);
+        m_alpha = info.GetOptionalAttribute<float>(AttrName::Alpha, 1.0f);
+        m_beta = info.GetOptionalAttribute<float>(AttrName::Beta, 0.0f);
+    }
 
   std::vector<EdgeShapes> GetOutputShapes(const MLShapeInferenceContext& shapeInfo) const;
 
@@ -589,9 +490,13 @@
     Initialize(info, shape.GetInputTensorShape(0));
   }
 
-<<<<<<< HEAD
-  std::vector<EdgeShapes> GetOutputShapes(const MLShapeInferenceContext& shapeInfo) const;
-=======
+  std::vector<EdgeShapes> GetOutputShapes(const MLShapeInferenceContext& shapeInfo) const;
+
+ protected:
+  int m_axis = 0;
+  std::vector<int> m_split;
+};
+
 class SliceHelperBase
 {
 public:
@@ -725,25 +630,6 @@
     {
         Initialize(info, shape.GetInputTensorShape(0), opsetVersion);
     }
->>>>>>> c4e4abce
-
- protected:
-  int m_axis = 0;
-  std::vector<int> m_split;
-};
-
-class SliceHelper {
- public:
-  void Initialize(
-      const MLOperatorAttributes& operatorAttributes,
-      gsl::span<const DimensionType> inputDimensions);
-
-  // Info_t is used to obtain attributes which will be used for calculating the output shape later.
-  // Shape_t is used to obtain input shape which will be used for adjusting attribute value.
-  template <typename Info_t, typename Shape_t>
-  SliceHelper(const Info_t& info, const Shape_t& shape) {
-    Initialize(info, shape.GetInputTensorShape(0));
-  }
 
   std::vector<EdgeShapes> GetOutputShapes(const MLShapeInferenceContext& shapeInfo) const;
 
@@ -754,11 +640,6 @@
   std::vector<uint32_t> m_strides;
 };
 
-<<<<<<< HEAD
-class PaddingHelper {
- public:
-  void Initialize(const MLOperatorAttributes& operatorAttributes);
-=======
 class SliceHelper : public SliceHelperBase
 {
 public:
@@ -778,7 +659,6 @@
 {
 public:
     void Initialize(const MLOperatorAttributes& operatorAttributes);
->>>>>>> c4e4abce
 
   // Info_t is used to obtain attributes which will be used for calculating the output shape later.
   // Shape_t is used to obtain input shape which will be used for adjusting attribute value.
