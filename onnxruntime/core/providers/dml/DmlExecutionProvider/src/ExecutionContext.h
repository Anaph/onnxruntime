--- conflicted
+++ resolved
@@ -10,15 +10,7 @@
 {
     class DmlAllocator;
     class CommandQueue;
-<<<<<<< HEAD
     class DmlGpuAllocator;
-
-    // Asynchronously performs GPU work, and automatically manages command list recording and submission to queues.
-    // Work submitted to the ExecutionContext is typically recorded onto a command list and may not immediately begin
-    // execution on the GPU. Call Flush() to force all recorded work to be submitted to the command queue for execution
-    // on the GPU.
-=======
-    class BucketizedBufferAllocator;
 
     // A thread-safe object for recording and executing GPU commands. Calls to
     // this class are batched to minimize lock contention, and the batched
@@ -28,50 +20,37 @@
     // have finished executing on the GPU; the returned GPU event, when signaled,
     // indicates when the submitted work has finished and the associated objects are
     // safe to release.
->>>>>>> 02604ff7
     class ExecutionContext
     {
     public:
         ExecutionContext(
-<<<<<<< HEAD
             ID3D12Device* d3d12Device,
             IDMLDevice* dmlDevice,
             ID3D12CommandQueue* queue);
 
         void SetAllocator(std::weak_ptr<DmlGpuAllocator> allocator);
 
-        // Waits for flushed work, discards unflushed work, and discards associated references to
-        // prevent circular references.  Must be the last call on the object before destruction.
-        void Close();
-=======
-            ID3D12Device* d3d12_device,
-            IDMLDevice* dml_device,
-            ID3D12CommandQueue* queue);
-
         ~ExecutionContext();
-
-        void SetAllocator(std::weak_ptr<BucketizedBufferAllocator> allocator);
->>>>>>> 02604ff7
 
         // NOTE: the caller is responsible for keeping the dst_buffer/src_buffer
         // resources alive until the returned GPU event has completed.
         GpuEvent CopyBufferRegionRaw(
-            ID3D12Resource* dst_buffer,
-            uint64_t dst_offset,
-            D3D12_RESOURCE_STATES dst_state,
-            ID3D12Resource* src_buffer,
-            uint64_t src_offset,
-            D3D12_RESOURCE_STATES src_state,
-            uint64_t byte_count);
+            ID3D12Resource* dstBuffer,
+            uint64_t dstOffset,
+            D3D12_RESOURCE_STATES dstState,
+            ID3D12Resource* srcBuffer,
+            uint64_t srcOffset,
+            D3D12_RESOURCE_STATES srcState,
+            uint64_t byteCount);
 
         GpuEvent CopyBufferRegion(
-            ID3D12Resource* dst_buffer,
-            uint64_t dst_offset,
-            D3D12_RESOURCE_STATES dst_state,
-            ID3D12Resource* src_buffer,
-            uint64_t src_offset,
-            D3D12_RESOURCE_STATES src_state,
-            uint64_t byte_count);
+            ID3D12Resource* dstBuffer,
+            uint64_t dstOffset,
+            D3D12_RESOURCE_STATES dstState,
+            ID3D12Resource* srcBuffer,
+            uint64_t srcOffset,
+            D3D12_RESOURCE_STATES srcState,
+            uint64_t byteCount);
 
         // NOTE: the caller is responsible for keeping the dst resource alive until
         // the returned GPU event has completed. A copy of the value span will be
@@ -110,27 +89,9 @@
         GpuEvent ResourceBarrier(
             absl::Span<const D3D12_RESOURCE_BARRIER> barriers);
 
-<<<<<<< HEAD
-        void AddUAVBarrier();
-        void ResourceBarrier(gsl::span<const D3D12_RESOURCE_BARRIER> barriers);
-
-        void GetCommandListForRecordingAndInvalidateState(ID3D12GraphicsCommandList** commandList);
-
-        // Forces all queued work to begin executing on the GPU. This method returns immediately and does not wait
-        // for the submitted work to complete execution on the GPU.
-        void Flush();
-
-        // Returns an event which will become signaled when everything submitted to the execution context thus far has
-        // completed execution on the GPU, including work that has yet to be flushed to the queue.
-        GpuEvent GetCurrentCompletionEvent();
-
-        // Adds a reference which will be released when queued GPU work is completed
-        void QueueReference(IUnknown* object);
-=======
         // A slightly more efficient version of ResourceBarrier when the barrier
         // span only includes a UAV barrier (elides an extra copy).
         GpuEvent UavBarrier();
->>>>>>> 02604ff7
 
         // Release any accumulated references who corresponding GPU fence values have
         // been reached.
@@ -138,25 +99,19 @@
 
         void GetCommandListForRecordingAndInvalidateState(ID3D12GraphicsCommandList** commandList);
 
-<<<<<<< HEAD
-        bool Closed() const { return m_closed; }
-
-    private:
-        ComPtr<ID3D12Device> m_d3dDevice;
-=======
         // Indicates that any batched commands should be recorded and executed as
         // soon as possible, even if the batch is small. This is a no-op if nothing
         // is batched.
         GpuEvent Flush();
->>>>>>> 02604ff7
 
         Status GetCommandRecorderStatus() const;
 
         GpuEvent GetCurrentCompletionEvent();
 
+        // Adds a reference which will be released when queued GPU work is completed
+        void QueueReference(IUnknown* object);
+
         D3D12_COMMAND_LIST_TYPE GetCommandListTypeForQueue() const;
-
-        void QueueReference(IUnknown* object);
 
         void ExecuteCommandList(
             ID3D12GraphicsCommandList* commandList,
@@ -199,7 +154,7 @@
         std::thread execution_thread_;
 
         // The weak pointer avoids a circular reference from context->recorder->allocator->context
-        std::weak_ptr<BucketizedBufferAllocator> m_bufferAllocator;
+        std::weak_ptr<DmlGpuAllocator> m_bufferAllocator;
 
         static void ExecutionThreadProc(
             std::shared_ptr<BatchState> batch_state,
