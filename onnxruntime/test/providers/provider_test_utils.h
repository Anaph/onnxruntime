// Copyright (c) Microsoft Corporation. All rights reserved.
// Licensed under the MIT License.

#pragma once

#include "core/common/logging/logging.h"
#include "core/framework/allocatormgr.h"
#include "core/framework/customregistry.h"
#include "core/framework/execution_frame.h"
#include "core/framework/op_kernel.h"
#include "core/framework/run_options.h"
#include "core/framework/session_state.h"
#include "core/framework/tensor.h"
#include "core/graph/graph_viewer.h"
#include "core/graph/model.h"
#include "core/framework/data_types.h"
#include "test/test_environment.h"
#include "test/framework/TestAllocatorManager.h"

#include "gmock/gmock.h"
#include "gtest/gtest.h"
#include <gsl/gsl>
#include "core/util/math_cpuonly.h"

namespace onnxruntime {
class InferenceSession;

namespace test {
template <typename T>
struct SeqTensors {
  void AddTensor(const std::vector<int64_t>& shape0, const std::vector<T>& data0) {
    tensors.push_back(Tensor<T>{shape0, data0});
  }

  template <typename U>
  struct Tensor {
    std::vector<int64_t> shape;
    std::vector<U> data;
  };
  std::vector<Tensor<T>> tensors;
};

// unfortunately std::optional is in C++17 so use a miniversion of it
template <typename T>
class optional {
 public:
  optional(T v) : has_value_(true), value_(v) {}
  optional() : has_value_(false) {}
  bool has_value() const { return has_value_; }
  const T& value() const {
    ORT_ENFORCE(has_value_);
    return value_;
  }

 private:
  bool has_value_;
  T value_;
};

// Function templates to translate C++ types into ONNX_NAMESPACE::TensorProto_DataTypes
template <typename T>
constexpr ONNX_NAMESPACE::TensorProto_DataType TypeToDataType();

template <>
constexpr ONNX_NAMESPACE::TensorProto_DataType TypeToDataType<float>() { return ONNX_NAMESPACE::TensorProto_DataType_FLOAT; }

template <>
constexpr ONNX_NAMESPACE::TensorProto_DataType TypeToDataType<double>() { return ONNX_NAMESPACE::TensorProto_DataType_DOUBLE; }

template <>
constexpr ONNX_NAMESPACE::TensorProto_DataType TypeToDataType<int32_t>() { return ONNX_NAMESPACE::TensorProto_DataType_INT32; }

template <>
constexpr ONNX_NAMESPACE::TensorProto_DataType TypeToDataType<int64_t>() { return ONNX_NAMESPACE::TensorProto_DataType_INT64; }

template <>
constexpr ONNX_NAMESPACE::TensorProto_DataType TypeToDataType<bool>() { return ONNX_NAMESPACE::TensorProto_DataType_BOOL; }

template <>
constexpr ONNX_NAMESPACE::TensorProto_DataType TypeToDataType<int8_t>() { return ONNX_NAMESPACE::TensorProto_DataType_INT8; }

template <>
constexpr ONNX_NAMESPACE::TensorProto_DataType TypeToDataType<int16_t>() { return ONNX_NAMESPACE::TensorProto_DataType_INT16; }

template <>
constexpr ONNX_NAMESPACE::TensorProto_DataType TypeToDataType<uint8_t>() { return ONNX_NAMESPACE::TensorProto_DataType_UINT8; }

template <>
constexpr ONNX_NAMESPACE::TensorProto_DataType TypeToDataType<uint16_t>() { return ONNX_NAMESPACE::TensorProto_DataType_UINT16; }

template <>
constexpr ONNX_NAMESPACE::TensorProto_DataType TypeToDataType<uint32_t>() { return ONNX_NAMESPACE::TensorProto_DataType_UINT32; }

template <>
constexpr ONNX_NAMESPACE::TensorProto_DataType TypeToDataType<uint64_t>() { return ONNX_NAMESPACE::TensorProto_DataType_UINT64; }

template <>
constexpr ONNX_NAMESPACE::TensorProto_DataType TypeToDataType<std::string>() { return ONNX_NAMESPACE::TensorProto_DataType_STRING; }

template <>
constexpr ONNX_NAMESPACE::TensorProto_DataType TypeToDataType<MLFloat16>() { return ONNX_NAMESPACE::TensorProto_DataType_FLOAT16; }

template <>
constexpr ONNX_NAMESPACE::TensorProto_DataType TypeToDataType<BFloat16>() { return ONNX_NAMESPACE::TensorProto_DataType_BFLOAT16; }

template <typename T>
struct TTypeProto : ONNX_NAMESPACE::TypeProto {
  TTypeProto(const std::vector<int64_t>* shape = nullptr) {
    mutable_tensor_type()->set_elem_type(TypeToDataType<T>());

    if (shape) {
      auto mutable_shape = mutable_tensor_type()->mutable_shape();
      for (auto i : *shape) {
        auto* mutable_dim = mutable_shape->add_dim();
        if (i != -1)
          mutable_dim->set_dim_value(i);
        else
          mutable_dim->set_dim_param("symbolic");
      }
    }
  }
};

// Variable template for ONNX_NAMESPACE::TensorProto_DataTypes, s_type_proto<float>, etc..
template <typename T>
struct TTensorType {
  static const TTypeProto<T> s_type_proto;
};

template <typename T>
const TTypeProto<T> TTensorType<T>::s_type_proto;

//TypeProto for map<TKey, TVal>
template <typename TKey, typename TVal>
struct MTypeProto : ONNX_NAMESPACE::TypeProto {
  MTypeProto() {
    mutable_map_type()->set_key_type(TypeToDataType<TKey>());
    mutable_map_type()->mutable_value_type()->mutable_tensor_type()->set_elem_type(TypeToDataType<TVal>());
    mutable_map_type()->mutable_value_type()->mutable_tensor_type()->mutable_shape()->clear_dim();
  }
};

template <typename TKey, typename TVal>
struct MMapType {
  static const MTypeProto<TKey, TVal> s_map_type_proto;
};

template <typename TKey, typename TVal>
const MTypeProto<TKey, TVal> MMapType<TKey, TVal>::s_map_type_proto;

//TypeProto for vector<map<TKey, TVal>>
template <typename TKey, typename TVal>
struct VectorOfMapTypeProto : ONNX_NAMESPACE::TypeProto {
  VectorOfMapTypeProto() {
    auto* map_type = mutable_sequence_type()->mutable_elem_type()->mutable_map_type();
    map_type->set_key_type(TypeToDataType<TKey>());
    map_type->mutable_value_type()->mutable_tensor_type()->set_elem_type(TypeToDataType<TVal>());
    map_type->mutable_value_type()->mutable_tensor_type()->mutable_shape()->clear_dim();
  }
};

template <typename TKey, typename TVal>
struct VectorOfMapType {
  static const VectorOfMapTypeProto<TKey, TVal> s_vec_map_type_proto;
};

template <typename TKey, typename TVal>
const VectorOfMapTypeProto<TKey, TVal> VectorOfMapType<TKey, TVal>::s_vec_map_type_proto;

template <typename ElemType>
struct SequenceTensorTypeProto : ONNX_NAMESPACE::TypeProto {
  SequenceTensorTypeProto() {
    MLDataType dt = DataTypeImpl::GetTensorType<ElemType>();
    const auto* elem_proto = dt->GetTypeProto();
    mutable_sequence_type()->mutable_elem_type()->CopyFrom(*elem_proto);
    auto* tensor_type = mutable_sequence_type()->mutable_elem_type()->mutable_tensor_type();
    tensor_type->set_elem_type(TypeToDataType<ElemType>());
  }
};

template <typename ElemType>
const SequenceTensorTypeProto<ElemType> s_sequence_tensor_type_proto;

// To use OpTester:
//  1. Create one with the op name
//  2. Call AddAttribute with any attributes
//  3. Call AddInput for all the inputs
//  4. Call AddOutput with all expected outputs
//  5. Call Run
// Not all tensor types and output types are added, if a new input type is used, add it to the TypeToDataType list above
// for new output types, add a new specialization for Check<>
// See current usage for an example, should be self explanatory
class OpTester {
 public:
  explicit OpTester(const char* op, int opset_version = 7, const char* domain = onnxruntime::kOnnxDomain)
      : op_(op), domain_(domain), opset_version_(opset_version) {}

  ~OpTester();

  // Set whether the NodeArg created by AddInput/AddOutput should include shape information
  // for Tensor types. If not added, shape inferencing should resolve. If added, shape inferencing
  // should validate. Default is to not add.
  // Additionally a symbolic dimension will be added if symbolic_dim matches a dimension in the input.
  OpTester& AddShapeToTensorData(bool add_shape = true, int symbolic_dim = -1) {
    add_shape_to_tensor_data_ = add_shape;
    add_symbolic_dim_to_tensor_data_ = symbolic_dim;
    return *this;
  }

  // We have an initializer_list and vector version of the Add functions because std::vector is specialized for
  // bool and we can't get the raw data out. So those cases must use an initializer_list
  template <typename T>
  void AddInput(const char* name, const std::vector<int64_t>& dims, const std::initializer_list<T>& values, bool is_initializer = false) {
    AddData(input_data_, name, dims, values.begin(), values.size(), is_initializer);
  }

  template <typename T>
  void AddInput(const char* name, const std::vector<int64_t>& dims, const std::vector<T>& values, bool is_initializer = false) {
    AddData(input_data_, name, dims, values.data(), values.size(), is_initializer);
  }

  // Add other registered types, possibly experimental
  template <typename T>
  void AddInput(const char* name, const T& val) {
    auto mltype = DataTypeImpl::GetType<T>();
    ORT_ENFORCE(mltype != nullptr, "T must be a registered cpp type");
    auto ptr = onnxruntime::make_unique<T>(val);
    OrtValue value;
    value.Init(ptr.get(), mltype, mltype->GetDeleteFunc());
    ptr.release();
    input_data_.push_back(Data(NodeArg(name, mltype->GetTypeProto()), std::move(value), optional<float>(), optional<float>()));
  }

  template <typename T>
  void AddInput(const char* name, T&& val) {
    auto mltype = DataTypeImpl::GetType<T>();
    ORT_ENFORCE(mltype != nullptr, "T must be a registered cpp type");
    auto ptr = onnxruntime::make_unique<T>(std::move(val));
    OrtValue value;
    value.Init(ptr.get(), mltype, mltype->GetDeleteFunc());
    ptr.release();
    input_data_.push_back(Data(NodeArg(name, mltype->GetTypeProto()), std::move(value), optional<float>(), optional<float>()));
  }

<<<<<<< HEAD
  template <typename T>
  void AddSeqInput(const char* name, const SeqTensors<T>& seq_tensors) {
    auto mltype = DataTypeImpl::GetType<VectorTensor>();
    ORT_ENFORCE(mltype != nullptr, "VectorTensor must be a registered cpp type");
    auto ptr = std::make_unique<VectorTensor>();
    auto num_tensors = seq_tensors.tensors.size();
    ptr->resize(num_tensors);
    for (int i = 0; i < num_tensors; ++i) {
      TensorShape shape{seq_tensors.tensors[i].shape};
      auto values_count = static_cast<int64_t>(seq_tensors.tensors[i].data.size());
      ORT_ENFORCE(shape.Size() == values_count, values_count,
                  " input values doesn't match tensor size of ", shape.Size());

      auto allocator = test::AllocatorManager::Instance().GetAllocator(CPU);
      auto& tensor = (*ptr)[i];
      tensor = std::move(Tensor(DataTypeImpl::GetType<T>(),
                                shape,
                                allocator));

      auto* data_ptr = tensor.template MutableData<T>();
      for (int64_t x = 0; x < values_count; x++) {
        data_ptr[x] = seq_tensors.tensors[i].data[x];
      }
    }

    OrtValue value;
    value.Init(ptr.get(), mltype, mltype->GetDeleteFunc());
    ptr.release();
    input_data_.push_back({{name, &s_sequence_tensor_type_proto<T>}, value, optional<float>(), optional<float>()});
  }

=======
>>>>>>> ace0b2ca
  template <typename TKey, typename TVal>
  void AddInput(const char* name, const std::map<TKey, TVal>& val) {
    std::unique_ptr<std::map<TKey, TVal>> ptr = onnxruntime::make_unique<std::map<TKey, TVal>>(val);
    OrtValue value;
    value.Init(ptr.release(),
               DataTypeImpl::GetType<std::map<TKey, TVal>>(),
               DataTypeImpl::GetType<std::map<TKey, TVal>>()->GetDeleteFunc());
    input_data_.push_back(Data(NodeArg(name, &MMapType<TKey, TVal>::s_map_type_proto), std::move(value), optional<float>(), optional<float>()));
  }

  template <typename T>
  void AddMissingOptionalInput() {
    std::string name;  // empty == input doesn't exist
    input_data_.push_back(Data(NodeArg(name, &TTensorType<T>::s_type_proto), OrtValue(), optional<float>(), optional<float>()));
  }

  template <typename T>
  void AddOutput(const char* name, const std::vector<int64_t>& dims, const std::initializer_list<T>& expected_values) {
    AddData(output_data_, name, dims, expected_values.begin(), expected_values.size());
  }

  template <typename T>
  void AddOutput(const char* name, const std::vector<int64_t>& dims, const std::vector<T>& expected_values) {
    AddData(output_data_, name, dims, expected_values.data(), expected_values.size());
  }

  template <typename T>
  void AddMissingOptionalOutput() {
    std::string name;  // empty == input doesn't exist
    output_data_.push_back(Data(NodeArg(name, &TTensorType<T>::s_type_proto), OrtValue(), optional<float>(), optional<float>()));
  }

  // Add other registered types, possibly experimental
  template <typename T>
  void AddOutput(const char* name, const T& val) {
    auto mltype = DataTypeImpl::GetType<T>();
    ORT_ENFORCE(mltype != nullptr, "T must be a registered cpp type");
    auto ptr = onnxruntime::make_unique<T>(val);
    OrtValue value;
    value.Init(ptr.get(), mltype, mltype->GetDeleteFunc());
    ptr.release();
    output_data_.push_back(Data(NodeArg(name, mltype->GetTypeProto()), std::move(value), optional<float>(), optional<float>()));
  }

  template <typename T>
  void AddOutput(const char* name, T&& val) {
    auto mltype = DataTypeImpl::GetType<T>();
    ORT_ENFORCE(mltype != nullptr, "T must be a registered cpp type");
    auto ptr = onnxruntime::make_unique<T>(std::move(val));
    OrtValue value;
    value.Init(ptr.get(), mltype, mltype->GetDeleteFunc());
    ptr.release();
    output_data_.push_back(Data(NodeArg(name, mltype->GetTypeProto()), std::move(value), optional<float>(), optional<float>()));
  }

  // Add non tensor output
  template <typename TKey, typename TVal>
  void AddOutput(const char* name, const std::vector<std::map<TKey, TVal>>& val) {
    auto ptr = onnxruntime::make_unique<std::vector<std::map<TKey, TVal>>>(val);
    OrtValue ml_value;
    ml_value.Init(ptr.release(),
                  DataTypeImpl::GetType<std::vector<std::map<TKey, TVal>>>(),
                  DataTypeImpl::GetType<std::vector<std::map<TKey, TVal>>>()->GetDeleteFunc());
    output_data_.push_back(Data(NodeArg(name, &VectorOfMapType<TKey, TVal>::s_vec_map_type_proto), std::move(ml_value), optional<float>(), optional<float>()));
  }

  void AddCustomOpRegistry(std::shared_ptr<CustomRegistry> registry) {
    custom_schema_registries_.push_back(registry->GetOpschemaRegistry());
    custom_session_registries_.push_back(registry);
  }

  void SetOutputAbsErr(const char* name, float v);
  void SetOutputRelErr(const char* name, float v);

  // Number of times to call InferenceSession::Run. The same feeds are used each time.
  // e.g. used to verify the generator ops behave as expected
  void SetNumRunCalls(int n) {
    ORT_ENFORCE(n > 0);
    num_run_calls_ = n;
  }

  template <typename T>
  void AddAttribute(std::string name, T value) {
    // Generate a the proper AddAttribute call for later
    add_attribute_funcs_.emplace_back(
        [name = std::move(name), value = std::move(value)](onnxruntime::Node& node) { node.AddAttribute(name, value); });
  }

  enum class ExpectResult {
    kExpectSuccess,
    kExpectFailure
  };

  void Run(ExpectResult expect_result = ExpectResult::kExpectSuccess, const std::string& expected_failure_string = "",
           const std::unordered_set<std::string>& excluded_provider_types = {},
           const RunOptions* run_options = nullptr,
           std::vector<std::unique_ptr<IExecutionProvider>>* execution_providers = nullptr,
           bool sequential_execution = true);

  struct Data {
    onnxruntime::NodeArg def_;
    OrtValue data_;
    optional<float> relative_error_;
    optional<float> absolute_error_;
    Data(onnxruntime::NodeArg&& def, OrtValue&& data, optional<float>&& rel, optional<float>&& abs) : 
      def_(std::move(def)), data_(std::move(data)), relative_error_(std::move(rel)), absolute_error_(abs) {}
    Data(Data&&) = default;
    Data& operator=(Data&&) = default;
  };

 protected:
  virtual void AddNodes(onnxruntime::Graph& graph,
                        std::vector<onnxruntime::NodeArg*>& graph_input_defs,
                        std::vector<onnxruntime::NodeArg*>& graph_output_defs,
                        std::vector<std::function<void(onnxruntime::Node& node)>>& add_attribute_funcs);

  void AddInitializers(onnxruntime::Graph& graph);

  void FillFeedsAndOutputNames(std::unordered_map<std::string, OrtValue>& feeds,
                               std::vector<std::string>& output_names);

  std::unique_ptr<onnxruntime::Model> BuildGraph();

  const char* op_;

#ifndef NDEBUG
  bool run_called_{};
#endif

 private:
  template <typename T>
  void AddData(std::vector<Data>& data, const char* name,
               const std::vector<int64_t>& dims, const T* values,
               int64_t values_count, bool is_initializer = false) {
    try {
      TensorShape shape{dims};
      ORT_ENFORCE(shape.Size() == values_count, values_count,
                  " input values doesn't match tensor size of ", shape.Size());

      auto allocator = test::AllocatorManager::Instance().GetAllocator(CPU);
      auto p_tensor = onnxruntime::make_unique<Tensor>(DataTypeImpl::GetType<T>(),
                                                       shape,
                                                       allocator);

      auto* data_ptr = p_tensor->template MutableData<T>();
      for (int64_t i = 0; i < values_count; i++) {
        data_ptr[i] = values[i];
      }

      std::vector<int64_t> dims_for_proto{dims};
      if (add_symbolic_dim_to_tensor_data_ >= 0 &&
          dims.size() > static_cast<size_t>(add_symbolic_dim_to_tensor_data_)) {
        dims_for_proto[add_symbolic_dim_to_tensor_data_] = -1;
      }

      TTypeProto<T> type_proto(add_shape_to_tensor_data_ ? &dims_for_proto : nullptr);
      OrtValue value;
      value.Init(p_tensor.release(), DataTypeImpl::GetType<Tensor>(), DataTypeImpl::GetType<Tensor>()->GetDeleteFunc());
      data.push_back(Data(NodeArg(name, &type_proto), std::move(value), optional<float>(), optional<float>()));
      if (is_initializer)
        initializer_index_.push_back(data.size() - 1);
    } catch (const std::exception& ex) {
      std::cerr << "AddData for '" << name << "' threw: " << ex.what();
      throw;
    }
  }

  void ExecuteModel(Model& model, InferenceSession& session_object, ExpectResult expect_result,
                    const std::string& expected_failure_string, const RunOptions* run_options,
                    std::unordered_map<std::string, OrtValue> feeds, std::vector<std::string> output_names,
                    const std::string& provider_type);

  const char* domain_;
  int opset_version_;
  bool add_shape_to_tensor_data_ = true;
  int add_symbolic_dim_to_tensor_data_ = -1;
  int num_run_calls_ = 1;
  std::vector<Data> input_data_;
  std::vector<Data> output_data_;
  std::vector<size_t> initializer_index_;
  std::vector<std::function<void(onnxruntime::Node& node)>> add_attribute_funcs_;

  IOnnxRuntimeOpSchemaRegistryList custom_schema_registries_;
  std::vector<std::shared_ptr<CustomRegistry>> custom_session_registries_;
};

template <typename TException>
void ExpectThrow(OpTester& test, const std::string& error_msg) {
  try {
    test.Run();
    // should throw and not reach this
    EXPECT_TRUE(false) << "Expected Run() to throw";
  } catch (TException ex) {
    EXPECT_THAT(ex.what(), testing::HasSubstr(error_msg));
  }
}

void DebugTrap();

void Check(const OpTester::Data& expected_data, const Tensor& output_tensor, const std::string& provider_type);

// Only used for CUDA test since no toher kernel has float 16 support
#ifdef USE_CUDA
inline void ConvertFloatToMLFloat16(const float* f_datat, MLFloat16* h_data, int input_size) {
  auto in_vector = ConstEigenVectorMap<float>(f_datat, input_size);
  auto output_vector = EigenVectorMap<Eigen::half>(static_cast<Eigen::half*>(static_cast<void*>(h_data)), input_size);
  output_vector = in_vector.template cast<Eigen::half>();
}
#endif

inline void ConvertMLFloat16ToFloat(const MLFloat16* h_data, float* f_data, int input_size) {
  auto in_vector = ConstEigenVectorMap<Eigen::half>(static_cast<const Eigen::half*>(static_cast<const void*>(h_data)), input_size);
  auto output_vector = EigenVectorMap<float>(f_data, input_size);
  output_vector = in_vector.template cast<float>();
}

}  // namespace test
}  // namespace onnxruntime<|MERGE_RESOLUTION|>--- conflicted
+++ resolved
@@ -242,7 +242,6 @@
     input_data_.push_back(Data(NodeArg(name, mltype->GetTypeProto()), std::move(value), optional<float>(), optional<float>()));
   }
 
-<<<<<<< HEAD
   template <typename T>
   void AddSeqInput(const char* name, const SeqTensors<T>& seq_tensors) {
     auto mltype = DataTypeImpl::GetType<VectorTensor>();
@@ -271,11 +270,9 @@
     OrtValue value;
     value.Init(ptr.get(), mltype, mltype->GetDeleteFunc());
     ptr.release();
-    input_data_.push_back({{name, &s_sequence_tensor_type_proto<T>}, value, optional<float>(), optional<float>()});
-  }
-
-=======
->>>>>>> ace0b2ca
+    input_data_.push_back(Data(NodeArg(name, &s_sequence_tensor_type_proto<T>), std::move(value), optional<float>(), optional<float>()));
+  }
+
   template <typename TKey, typename TVal>
   void AddInput(const char* name, const std::map<TKey, TVal>& val) {
     std::unique_ptr<std::map<TKey, TVal>> ptr = onnxruntime::make_unique<std::map<TKey, TVal>>(val);
@@ -380,8 +377,7 @@
     OrtValue data_;
     optional<float> relative_error_;
     optional<float> absolute_error_;
-    Data(onnxruntime::NodeArg&& def, OrtValue&& data, optional<float>&& rel, optional<float>&& abs) : 
-      def_(std::move(def)), data_(std::move(data)), relative_error_(std::move(rel)), absolute_error_(abs) {}
+    Data(onnxruntime::NodeArg&& def, OrtValue&& data, optional<float>&& rel, optional<float>&& abs) : def_(std::move(def)), data_(std::move(data)), relative_error_(std::move(rel)), absolute_error_(abs) {}
     Data(Data&&) = default;
     Data& operator=(Data&&) = default;
   };
