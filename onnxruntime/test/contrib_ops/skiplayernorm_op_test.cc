--- conflicted
+++ resolved
@@ -448,10 +448,6 @@
           hidden_size);
 }
 
-<<<<<<< HEAD
-// Don't enable this test for DML builds as these EP doesn't produce the new optional output yet
-=======
->>>>>>> 60cc082f
 TEST(SkipLayerNormTest, SkipLayerNormBatch2_Bias_ProducingOptionalOutput) {
   int batch_size = 2;
   int sequence_length = 2;
