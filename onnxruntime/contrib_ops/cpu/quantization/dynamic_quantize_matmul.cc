--- conflicted
+++ resolved
@@ -103,11 +103,7 @@
     const float* b_scale_tensor_data = b_scale_tensor->Data<float>();
 
     if (is_b_scale_per_column) {
-<<<<<<< HEAD
-      multipliers_per_column.reserve(gsl::narrow<size_t>(b_scale_tensor->Shape().Size()));
-=======
       multipliers_per_column.reserve(narrow<size_t>(b_scale_tensor->Shape().Size()));
->>>>>>> 2de883c5
       std::transform(b_scale_tensor_data,
                      b_scale_tensor_data + b_scale_tensor->Shape().Size(),
                      std::back_inserter(multipliers_per_column),
@@ -222,11 +218,7 @@
   uint8_t* a_data_quant = static_cast<uint8_t*>(allocator->Alloc(SafeInt<size_t>(num_of_elements) * sizeof(uint8_t)));
   BufferUniquePtr a_buffer_quant_holder(a_data_quant, BufferDeleter(std::move(allocator)));
 
-<<<<<<< HEAD
-  ParQuantizeLinear(a_data, a_data_quant, gsl::narrow<size_t>(num_of_elements), a_scale, a_zero_point, ctx->GetOperatorThreadPool());
-=======
   ParQuantizeLinear(a_data, a_data_quant, narrow<size_t>(num_of_elements), a_scale, a_zero_point, ctx->GetOperatorThreadPool());
->>>>>>> 2de883c5
 
   bool is_b_scale_supported = IsBQuantParamSupported(b_scale_tensor->Shape(), b ? b->Shape() : b_shape_);
   ORT_RETURN_IF_ERROR(ComputeCommon(
