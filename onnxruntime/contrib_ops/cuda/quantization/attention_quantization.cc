// Copyright (c) Microsoft Corporation. All rights reserved.
// Licensed under the MIT License.

#include "attention_quantization.h"
#include "attention_quantization_impl.cuh"
#include "contrib_ops/cuda/bert/attention_impl.h"
#include "core/common/safeint.h"
#include "core/providers/cuda/cuda_common.h"
#include "core/providers/cuda/shared_inc/fpgeneric.h"
#include "core/providers/cuda/shared_inc/integer_gemm.h"
#include "core/providers/cuda/tensor/quantize_linear.h"

using namespace onnxruntime::cuda;
using namespace onnxruntime::common;

namespace onnxruntime {
namespace contrib {
namespace cuda {

#define REGISTER_KERNEL_TYPED(T, TQuant)                                 \
  ONNX_OPERATOR_TYPED_KERNEL_EX(                                         \
      QAttention,                                                        \
      kMSDomain,                                                         \
      1,                                                                 \
      T##_##TQuant,                                                      \
      kCudaExecutionProvider,                                            \
      (*KernelDefBuilder::Create())                                      \
          .InputMemoryType(OrtMemTypeCPUInput, 3)                        \
          .InputMemoryType(OrtMemTypeCPUInput, 4)                        \
          .InputMemoryType(OrtMemTypeCPUInput, 6)                        \
          .InputMemoryType(OrtMemTypeCPUInput, 7)                        \
          .TypeConstraint("T1", DataTypeImpl::GetTensorType<TQuant>())   \
          .TypeConstraint("T2", DataTypeImpl::GetTensorType<TQuant>())   \
          .TypeConstraint("T3", DataTypeImpl::GetTensorType<T>())        \
          .TypeConstraint("T4", DataTypeImpl::GetTensorType<int32_t>()), \
      QAttention<T, TQuant>);

REGISTER_KERNEL_TYPED(float, int8_t)
REGISTER_KERNEL_TYPED(MLFloat16, int8_t)

template <typename T>
Status QAttention<T, int8_t>::CheckInputs(const Tensor* input,
                                          const Tensor* weights,
                                          const Tensor* bias,
                                          const Tensor* input_scale_tensor,
                                          const Tensor* weight_scale_tensor,
                                          const Tensor*& mask_index,
                                          const Tensor* i_zp_tensor,
                                          const Tensor* w_zp_tensor,
                                          const Tensor* past_tensor,
                                          void* parameters) const {
  auto& device_prop = GetDeviceProp();
  auto& weights_shape = weights->Shape();
  ORT_RETURN_IF_ERROR(AttentionBase::CheckInputs(input->Shape(), &weights_shape, bias->Shape(),
                                                 mask_index, past_tensor,
                                                 nullptr,  // extra_add_qk
                                                 nullptr,  // key
                                                 nullptr,  // value
                                                 parameters,
                                                 device_prop.maxThreadsPerBlock));

  ORT_RETURN_IF_NOT(IsScalarOr1ElementVector(input_scale_tensor),
                    "input scale must be a scalar or 1D tensor of size 1");

  ORT_RETURN_IF_NOT(IsScalarOr1ElementVector(weight_scale_tensor),
                    "weight must be a scalar or 1D tensor of size 1");

  if (i_zp_tensor != nullptr) {
    ORT_RETURN_IF_NOT(IsScalarOr1ElementVector(i_zp_tensor),
                      "input zero point must be a scalar or 1D tensor of size 1.");
    if (0 != *(i_zp_tensor->Data<int8_t>()))
      return ORT_MAKE_STATUS(ONNXRUNTIME, FAIL, "CUDA only support symmetric quantization for Attention");
  }

  if (w_zp_tensor != nullptr) {
    // CUDA only support symmetric quantization for Attention
    ORT_RETURN_IF_NOT(IsScalarOr1ElementVector(w_zp_tensor),
                      "weight zero point must be a scalar or 1D tensor of size 1.");
    if (0 != *(w_zp_tensor->Data<int8_t>()))
      return ORT_MAKE_STATUS(ONNXRUNTIME, FAIL, "CUDA only support symmetric quantization for Attention");
  }

  return Status::OK();
}

template <typename T>
Status QAttention<T, int8_t>::ComputeInternal(OpKernelContext* context) const {
  // Input and output shapes:
  //   Input 0  - input             : (batch_size, sequence_length, input_hidden_size)
  //   Input 1  - weights           : (input_hidden_size, 3 * hidden_size)
  //   Input 2  - bias              : (3 * hidden_size)
  //   Input 3  - input_scale       : scalar
  //   Input 4  - weight_scale      : scalar
  //   Input 5  - mask_index        : see Attention operator spec
  //   Input 6  - input_zero_point  : scalar
  //   Input 7  - weight_zero_point : scalar
  //   Input 8  - past              : (2, batch_size, num_heads, past_sequence_length, head_size)
  //   Output 0 - output            : (batch_size, sequence_length, hidden_size)
  //   Output 1 - present           : (2, batch_size, num_heads, past_sequence_length + sequence_length, head_size)

  const Tensor* input = context->Input<Tensor>(0);
  const Tensor* weights = context->Input<Tensor>(1);
  const Tensor* bias = context->Input<Tensor>(2);
  const Tensor* input_scale_tensor = context->Input<Tensor>(3);
  const Tensor* weight_scale_tensor = context->Input<Tensor>(4);
  const Tensor* mask_index = context->Input<Tensor>(5);
  const Tensor* i_zp_tensor = context->Input<Tensor>(6);
  const Tensor* w_zp_tensor = context->Input<Tensor>(7);
  const Tensor* past_tensor = context->Input<Tensor>(8);

  AttentionParameters parameters;
  ORT_RETURN_IF_ERROR(CheckInputs(input,
                                  weights,
                                  bias,
                                  input_scale_tensor,
                                  weight_scale_tensor,
                                  mask_index,
                                  i_zp_tensor,
                                  w_zp_tensor,
                                  past_tensor,
                                  &parameters));

  int batch_size = parameters.batch_size;
  int sequence_length = parameters.sequence_length;
  int hidden_size = parameters.hidden_size;
  int head_size = parameters.head_size;

  TensorShapeVector output_shape(3);
  output_shape[0] = static_cast<int64_t>(batch_size);
  output_shape[1] = static_cast<int64_t>(sequence_length);
  output_shape[2] = static_cast<int64_t>(parameters.v_hidden_size);
  Tensor* output = context->Output(0, output_shape);

  cublasHandle_t cublas = GetCublasHandle(context);
  const size_t element_size = sizeof(T);

  // Use GEMM for fully connection.
  int m = batch_size * sequence_length;
  int n = 3 * hidden_size;
<<<<<<< HEAD
  int k = input_hidden_size;
  auto gemm_buffer = GetScratchBuffer<T>(SafeInt<size_t>(batch_size) * sequence_length * 3 * hidden_size * element_size, OrtStream(context));
  auto gemm_buffer_quantized = GetScratchBuffer<int32_t>(SafeInt<size_t>(batch_size) * sequence_length * 3 * hidden_size, OrtStream(context));
=======
  int k = parameters.input_hidden_size;
  size_t num_elements = SafeInt<size_t>(m) * n;
  auto gemm_buffer = GetScratchBuffer<T>(num_elements * element_size);
  auto gemm_buffer_quantized = GetScratchBuffer<int32_t>(num_elements);
>>>>>>> 8b0669bf

  typedef typename ToCudaType<T>::MappedType CudaT;

  ORT_RETURN_IF_ERROR(GemmInt8(m, n, k,
                               1 /*alpha_matmul*/, 0 /* beta_matmul*/,
                               input->Data<int8_t>(), k,
                               weights->Data<int8_t>(), n,
                               gemm_buffer_quantized.get(), n,
                               this,
                               context->GetComputeStream()));

  CudaT dequant_scale;
  CudaT input_scale = *(reinterpret_cast<const CudaT*>(input_scale_tensor->Data<T>()));
  CudaT weight_scale = *(reinterpret_cast<const CudaT*>(weight_scale_tensor->Data<T>()));
  if (sizeof(T) == 2) {
    dequant_scale = __float2half(__half2float(input_scale) * __half2float(weight_scale));
  } else {
    dequant_scale = input_scale * weight_scale;
  }

  // scale back and bias
  // TODO(tianleiwu): fuse Dequantize with Add bias and Transpose.
  ORT_RETURN_IF_ERROR(CudaDequantizeWithBias(Stream(context),
                                             gemm_buffer_quantized.get(),
                                             reinterpret_cast<const CudaT*>(bias->Data<T>()),
                                             reinterpret_cast<CudaT*>(gemm_buffer.get()),
                                             dequant_scale,
                                             m,
                                             n));

  std::vector<int64_t> present_dims{2, parameters.batch_size, parameters.num_heads,
                                    parameters.total_sequence_length, parameters.head_size};
  TensorShape present_shape(present_dims);
  Tensor* present = context->Output(1, present_shape);

  void* fused_runner = nullptr;  // TODO(tianleiwu): use fused kernel to speed up
  size_t workSpaceSize = GetAttentionWorkspaceSize(element_size,
                                                   batch_size,
                                                   parameters.num_heads,
                                                   head_size,
                                                   parameters.v_head_size,
                                                   sequence_length,
                                                   parameters.kv_sequence_length,
                                                   parameters.total_sequence_length,
                                                   fused_runner);

<<<<<<< HEAD
  auto work_space = GetScratchBuffer<void>(workSpaceSize, OrtStream(context));
  return LaunchAttentionKernel(
          GetDeviceProp(),
          Stream(context),
          cublas,
          element_size,
          batch_size,
          sequence_length,
          num_heads_,
          qkv_head_size[0],
          past_sequence_length,
          is_unidirectional_,
          reinterpret_cast<const void*>(gemm_buffer.get()),
          nullptr,  // bias has been added
          nullptr == mask_index ? nullptr : mask_index->Data<int>(),
          nullptr == mask_index ? gsl::span<const int64_t>() : mask_index->Shape().GetDims(),
          nullptr == past_tensor ? nullptr : past_tensor->Data<T>(),
          nullptr,  // TODO: support add_qk in quantized attention
          work_space.get(),
          output->MutableData<T>(),
          nullptr == present_tensor ? nullptr : present_tensor->MutableData<T>(),
          fused_runner,
          qkv_head_size[2]);
=======
  auto work_space = GetScratchBuffer<void>(workSpaceSize);

  typedef typename ToCudaType<T>::MappedType CudaT;
  AttentionData<CudaT> data;
  data.gemm_buffer = reinterpret_cast<const CudaT*>(gemm_buffer.get());
  data.bias = nullptr;  // bias has been added
  data.query = nullptr;
  data.key = nullptr;
  data.value = nullptr;
  data.mask_index = (nullptr == mask_index) ? nullptr : mask_index->Data<int>();
  data.mask_index_dims = (nullptr == mask_index) ? gsl::span<const int64_t>() : mask_index->Shape().GetDims();
  data.past = (nullptr == past_tensor) ? nullptr : reinterpret_cast<const CudaT*>(past_tensor->Data<T>());
  data.extra_add_qk = nullptr;  // add_qk is not supported in quantized attention
  data.workspace = reinterpret_cast<CudaT*>(work_space.get());
  data.output = reinterpret_cast<CudaT*>(output->MutableData<T>());
  data.present = (nullptr == present) ? nullptr : reinterpret_cast<CudaT*>(present->MutableData<T>());

  return QkvToContext<CudaT>(
      GetDeviceProp(),
      cublas,
      Stream(),
      parameters,
      data,
      fused_runner);
>>>>>>> 8b0669bf
}

}  // namespace cuda
}  // namespace contrib
}  // namespace onnxruntime<|MERGE_RESOLUTION|>--- conflicted
+++ resolved
@@ -137,16 +137,10 @@
   // Use GEMM for fully connection.
   int m = batch_size * sequence_length;
   int n = 3 * hidden_size;
-<<<<<<< HEAD
-  int k = input_hidden_size;
-  auto gemm_buffer = GetScratchBuffer<T>(SafeInt<size_t>(batch_size) * sequence_length * 3 * hidden_size * element_size, OrtStream(context));
-  auto gemm_buffer_quantized = GetScratchBuffer<int32_t>(SafeInt<size_t>(batch_size) * sequence_length * 3 * hidden_size, OrtStream(context));
-=======
   int k = parameters.input_hidden_size;
   size_t num_elements = SafeInt<size_t>(m) * n;
-  auto gemm_buffer = GetScratchBuffer<T>(num_elements * element_size);
-  auto gemm_buffer_quantized = GetScratchBuffer<int32_t>(num_elements);
->>>>>>> 8b0669bf
+  auto gemm_buffer = GetScratchBuffer<T>(num_elements * element_size, OrtStream(context));
+  auto gemm_buffer_quantized = GetScratchBuffer<int32_t>(num_elements, OrtStream(context));
 
   typedef typename ToCudaType<T>::MappedType CudaT;
 
@@ -193,32 +187,7 @@
                                                    parameters.total_sequence_length,
                                                    fused_runner);
 
-<<<<<<< HEAD
   auto work_space = GetScratchBuffer<void>(workSpaceSize, OrtStream(context));
-  return LaunchAttentionKernel(
-          GetDeviceProp(),
-          Stream(context),
-          cublas,
-          element_size,
-          batch_size,
-          sequence_length,
-          num_heads_,
-          qkv_head_size[0],
-          past_sequence_length,
-          is_unidirectional_,
-          reinterpret_cast<const void*>(gemm_buffer.get()),
-          nullptr,  // bias has been added
-          nullptr == mask_index ? nullptr : mask_index->Data<int>(),
-          nullptr == mask_index ? gsl::span<const int64_t>() : mask_index->Shape().GetDims(),
-          nullptr == past_tensor ? nullptr : past_tensor->Data<T>(),
-          nullptr,  // TODO: support add_qk in quantized attention
-          work_space.get(),
-          output->MutableData<T>(),
-          nullptr == present_tensor ? nullptr : present_tensor->MutableData<T>(),
-          fused_runner,
-          qkv_head_size[2]);
-=======
-  auto work_space = GetScratchBuffer<void>(workSpaceSize);
 
   typedef typename ToCudaType<T>::MappedType CudaT;
   AttentionData<CudaT> data;
@@ -238,11 +207,10 @@
   return QkvToContext<CudaT>(
       GetDeviceProp(),
       cublas,
-      Stream(),
+      Stream(context),
       parameters,
       data,
       fused_runner);
->>>>>>> 8b0669bf
 }
 
 }  // namespace cuda
