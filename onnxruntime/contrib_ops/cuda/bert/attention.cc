--- conflicted
+++ resolved
@@ -83,38 +83,13 @@
   CudaT one = ToCudaType<T>::FromFloat(1.0f);
   CudaT zero = ToCudaType<T>::FromFloat(0.0f);
 
-<<<<<<< HEAD
-  // Bias shape is (N), broadcast using B(N, M) = 1 * bias(N, 1) x ones(1, M) + 0 * B.
-  // TODO: use custom kernel of expand to improve the performance.
-  CUBLAS_RETURN_IF_ERROR(cublasGemmHelper(
-      cublas, CUBLAS_OP_N, CUBLAS_OP_N, n, m, 1, &one,
-      reinterpret_cast<const CudaT*>(bias->Data<T>()), n,
-      GetConstOnes<CudaT>(m, GetCudaStreamFromContext(context)), 1,
-      &zero, reinterpret_cast<CudaT*>(gemm_buffer.get()), n, device_prop),
-      cublas, Stream(context));
-
-=======
->>>>>>> 8d657de4
   // Gemm, note that CUDA assumes col-major, so result(N, M) = 1 * weights x input + 1 x B.
   CUBLAS_RETURN_IF_ERROR(cublasGemmHelper(
       cublas, CUBLAS_OP_N, CUBLAS_OP_N, n, m, k, &one,
       reinterpret_cast<const CudaT*>(weights->Data<T>()), n,
       reinterpret_cast<const CudaT*>(input->Data<T>()), k,
-<<<<<<< HEAD
-      &one, reinterpret_cast<CudaT*>(gemm_buffer.get()), n, device_prop),
+      &zero, reinterpret_cast<CudaT*>(gemm_buffer.get()), n, device_prop),
       cublas, Stream(context));
-
-  size_t workSpaceSize = GetAttentionWorkspaceSize(element_size, batch_size, num_heads_, head_size, sequence_length, past_sequence_length);
-  auto temp_buffer = GetScratchBuffer<void>(workSpaceSize, OrtStream(context));
-  if (!LaunchAttentionKernel(
-          device_prop,
-          Stream(context),
-          reinterpret_cast<const CudaT*>(gemm_buffer.get()),
-          nullptr == mask_index ? nullptr : mask_index->Data<int>(),
-          nullptr == mask_index ? gsl::span<const int64_t>() : mask_index->Shape().GetDims(),
-          output->MutableData<T>(),
-=======
-      &zero, reinterpret_cast<CudaT*>(gemm_buffer.get()), n, device_prop));
 
   size_t workSpaceSize = GetAttentionWorkspaceSize(element_size,
                                                    batch_size,
@@ -123,13 +98,12 @@
                                                    sequence_length,
                                                    past_sequence_length);
 
-  auto work_space = GetScratchBuffer<void>(workSpaceSize);
+  auto work_space = GetScratchBuffer<void>(workSpaceSize, OrtStream(context));
   if (!LaunchAttentionKernel(
           device_prop,
-          Stream(),
+          Stream(context),
           cublas,
           element_size,
->>>>>>> 8d657de4
           batch_size,
           sequence_length,
           num_heads_,
