--- conflicted
+++ resolved
@@ -1074,12 +1074,8 @@
     AgentPool: Onnxruntime-Linux-GPU-A10
     ArtifactSuffix: 'GPU'
     StageSuffix: 'GPU'
-<<<<<<< HEAD
-    NugetPackageName: 'Microsoft.ML.OnnxRuntime.Gpu'
-=======
     NugetPackageName : 'Microsoft.ML.OnnxRuntime.Gpu'
     CudaVersion: ${{ parameters.CudaVersion }}
->>>>>>> c86476a6
     SpecificArtifact: ${{ parameters.specificArtifact }}
     BuildId: ${{ parameters.BuildId }}
 
@@ -1089,12 +1085,8 @@
     ArtifactSuffix: 'GPU'
     StageSuffix: 'GPU'
     MoreSuffix: '_Linux'
-<<<<<<< HEAD
-    NugetPackageName: 'Microsoft.ML.OnnxRuntime.Gpu.Linux'
-=======
     NugetPackageName : 'Microsoft.ML.OnnxRuntime.Gpu.Linux'
     CudaVersion: ${{ parameters.CudaVersion }}
->>>>>>> c86476a6
     SpecificArtifact: ${{ parameters.specificArtifact }}
     BuildId: ${{ parameters.BuildId }}
 
