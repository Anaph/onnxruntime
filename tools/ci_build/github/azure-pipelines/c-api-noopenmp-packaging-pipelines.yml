--- conflicted
+++ resolved
@@ -423,17 +423,7 @@
     steps:
     - checkout: self
       submodules: false
-<<<<<<< HEAD
     - template: stages/jobs/steps/set-version-number-variables-steps.yml
-    - task: DownloadPipelineArtifact@2
-      displayName: 'Download Final Jar'
-      inputs:
-        buildType: 'current'
-        artifactName: 'onnxruntime-java-gpu'
-        targetPath: '$(Build.BinariesDirectory)/final-jar'
-=======
-    - template: templates/set-version-number-variables-step.yml
->>>>>>> 905faea3
 
     - template: templates/flex-downloadPipelineArtifact.yml
       parameters:
