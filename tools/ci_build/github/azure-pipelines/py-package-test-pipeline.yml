--- conflicted
+++ resolved
@@ -15,11 +15,8 @@
 stages:
 - stage: Linux_Test_CPU_x86_64_stage
   jobs:
-<<<<<<< HEAD
-  - template: stages/jobs/py-packaging-linux-test-jobs.yml
-=======
+#  - template: stages/jobs/py-packaging-linux-test-jobs.yml
   - template: templates/py-packaging-linux-test-cpu.yml
->>>>>>> 905faea3
     parameters:
       arch: 'x86_64'
       machine_pool: 'onnxruntime-Ubuntu2004-AMD-CPU'
@@ -31,11 +28,8 @@
 - stage: Linux_Test_CPU_aarch64_stage
   dependsOn: []
   jobs:
-<<<<<<< HEAD
-  - template: stages/jobs/py-packaging-linux-test-jobs.yml
-=======
   - template: templates/py-packaging-linux-test-cpu.yml
->>>>>>> 905faea3
+#  - template: stages/jobs/py-packaging-linux-test-jobs.yml
     parameters:
       arch: 'aarch64'
       machine_pool: 'aiinfra-linux-ARM64-CPU-2019'
@@ -55,22 +49,6 @@
         itemPattern: '*/*mac*x86_64.whl'
     - template: stages/jobs/py-package-smoking-test-jobs.yml
       parameters:
-<<<<<<< HEAD
-        job_name: Test_WIN_64_Wheels
-        itemPattern: '*/*win_amd64.whl'
-        machine_pool:
-          vmImage: 'windows-2022'
-    - template: stages/jobs/py-package-smoking-test-jobs.yml
-      parameters:
-        job_name: Test_WIN_32_Wheels
-        itemPattern: '*/*win32.whl'
-        python_arch: 'x86'
-        machine_pool:
-          vmImage: 'windows-2022'
-    - template: stages/jobs/py-package-smoking-test-jobs.yml
-      parameters:
-=======
->>>>>>> 905faea3
         job_name: Test_LINUX_x86_64_Wheels
         itemPattern: '*/*manylinux*x86_64.whl'
         machine_pool:
@@ -86,11 +64,8 @@
     - Linux_Test_CPU_aarch64_stage
     - Packages_Somking_Test
   jobs:
-<<<<<<< HEAD
-  - template: stages/jobs/py-packaging-linux-test-jobs.yml
-=======
   - template: templates/py-packaging-linux-test-cuda.yml
->>>>>>> 905faea3
+#  - template: stages/jobs/py-packaging-linux-test-jobs.yml
     parameters:
       arch: 'x86_64'
       machine_pool: 'Onnxruntime-Linux-GPU'
